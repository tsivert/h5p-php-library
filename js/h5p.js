ł/*jshint multistr: true */
// TODO: Should we split up the generic parts needed by the editor(and others), and the parts needed to "run" H5Ps?

/** @namespace */
var H5P = window.H5P = window.H5P || {};

/**
 * Tells us if we're inside of an iframe.
 * @member {boolean}
 */
H5P.isFramed = (window.self !== window.parent);

/**
 * jQuery instance of current window.
 * @member {H5P.jQuery}
 */
H5P.$window = H5P.jQuery(window);

/**
 * List over H5P instances on the current page.
 * @member {Array}
 */
H5P.instances = [];

// Detect if we support fullscreen, and what prefix to use.
if (document.documentElement.requestFullScreen) {
  /**
   * Browser prefix to use when entering fullscreen mode.
   * undefined means no fullscreen support.
   * @member {string}
   */
  H5P.fullScreenBrowserPrefix = '';
}
else if (document.documentElement.webkitRequestFullScreen) {
  H5P.safariBrowser = navigator.userAgent.match(/version\/([.\d]+)/i);
  H5P.safariBrowser = (H5P.safariBrowser === null ? 0 : parseInt(H5P.safariBrowser[1]));

  // Do not allow fullscreen for safari < 7.
  if (H5P.safariBrowser === 0 || H5P.safariBrowser > 6) {
    H5P.fullScreenBrowserPrefix = 'webkit';
  }
}
else if (document.documentElement.mozRequestFullScreen) {
  H5P.fullScreenBrowserPrefix = 'moz';
}
else if (document.documentElement.msRequestFullscreen) {
  H5P.fullScreenBrowserPrefix = 'ms';
}

/**
 * Keep track of when the H5Ps where started.
 *
 * @type {Object[]}
 */
H5P.opened = {};

/**
 * Initialize H5P content.
 * Scans for ".h5p-content" in the document and initializes H5P instances where found.
 *
 * @param {Object} target DOM Element
 */
H5P.init = function (target) {
  // Useful jQuery object.
  if (H5P.$body === undefined) {
    H5P.$body = H5P.jQuery(document.body);
  }

  // Determine if we can use full screen
  if (H5P.fullscreenSupported === undefined) {
    /**
     * Use this variable to check if fullscreen is supported. Fullscreen can be
     * restricted when embedding since not all browsers support the native
     * fullscreen, and the semi-fullscreen solution doesn't work when embedded.
     * @type {boolean}
     */
    H5P.fullscreenSupported = !(H5P.isFramed && H5P.externalEmbed !== false) || !!(document.fullscreenEnabled || document.webkitFullscreenEnabled || document.mozFullScreenEnabled);
    // We should consider document.msFullscreenEnabled when they get their
    // element sizing corrected. Ref. https://connect.microsoft.com/IE/feedback/details/838286/ie-11-incorrectly-reports-dom-element-sizes-in-fullscreen-mode-when-fullscreened-element-is-within-an-iframe
  }

  // Deprecated variable, kept to maintain backwards compatability
  if (H5P.canHasFullScreen === undefined) {
    /**
     * @deprecated since version 1.11
     * @type {boolean}
     */
    H5P.canHasFullScreen = H5P.fullscreenSupported;
  }

  // H5Ps added in normal DIV.
  H5P.jQuery('.h5p-content:not(.h5p-initialized)', target).each(function () {
    var $element = H5P.jQuery(this).addClass('h5p-initialized');
    var $container = H5P.jQuery('<div class="h5p-container"></div>').appendTo($element);
    var contentId = $element.data('content-id');
    var contentData = H5PIntegration.contents['cid-' + contentId];
    if (contentData === undefined) {
      return H5P.error('No data for content id ' + contentId + '. Perhaps the library is gone?');
    }
    var library = {
      library: contentData.library,
      params: JSON.parse(contentData.jsonContent),
      metadata: contentData.metadata
    };

    H5P.getUserData(contentId, 'state', function (err, previousState) {
      if (previousState) {
        library.userDatas = {
          state: previousState
        };
      }
      else if (previousState === null && H5PIntegration.saveFreq) {
        // Content has been reset. Display dialog.
        delete contentData.contentUserData;
        var dialog = new H5P.Dialog('content-user-data-reset', 'Data Reset', '<p>' + H5P.t('contentChanged') + '</p><p>' + H5P.t('startingOver') + '</p><div class="h5p-dialog-ok-button" tabIndex="0" role="button">OK</div>', $container);
        H5P.jQuery(dialog).on('dialog-opened', function (event, $dialog) {

          var closeDialog = function (event) {
            if (event.type === 'click' || event.which === 32) {
              dialog.close();
              H5P.deleteUserData(contentId, 'state', 0);
            }
          };

          $dialog.find('.h5p-dialog-ok-button').click(closeDialog).keypress(closeDialog);
        });
        dialog.open();
      }
      // If previousState is false we don't have a previous state
    });

    // Create new instance.
    var instance = H5P.newRunnable(library, contentId, $container, true, {standalone: true});

    // Check if we should add and display a fullscreen button for this H5P.
    if (contentData.fullScreen == 1 && H5P.fullscreenSupported) {
      H5P.jQuery(
        '<div class="h5p-content-controls">' +
          '<div role="button" ' +
                'tabindex="0" ' +
                'class="h5p-enable-fullscreen" ' +
                'title="' + H5P.t('fullscreen') + '">' +
          '</div>' +
        '</div>')
        .prependTo($container)
          .children()
          .click(function () {
            H5P.fullScreen($container, instance);
          })
        .keydown(function (e) {
          if (e.which === 32 || e.which === 13) {
            H5P.fullScreen($container, instance);
            return false;
          }
        })
      ;
    }

    /**
     * Create action bar
     */
    var displayOptions = contentData.displayOptions;
    var displayFrame = false;
    if (displayOptions.frame) {
      // Special handling of copyrights
      if (displayOptions.copyright) {
        var copyrights = H5P.getCopyrights(instance, library.params, contentId, library.metadata);
        if (!copyrights) {
          displayOptions.copyright = false;
        }
      }

      // Create action bar
      var actionBar = new H5P.ActionBar(displayOptions);
      var $actions = actionBar.getDOMElement();

      actionBar.on('download', function () {
        window.location.href = contentData.exportUrl;
        instance.triggerXAPI('downloaded');
      });
      actionBar.on('copyrights', function () {
        var dialog = new H5P.Dialog('copyrights', H5P.t('copyrightInformation'), copyrights, $container);
        dialog.open();
        instance.triggerXAPI('accessed-copyright');
      });
      actionBar.on('embed', function () {
        H5P.openEmbedDialog($actions, contentData.embedCode, contentData.resizeCode, {
          width: $element.width(),
          height: $element.height()
        });
        instance.triggerXAPI('accessed-embed');
      });

      if (actionBar.hasActions()) {
        displayFrame = true;
        $actions.insertAfter($container);
      }
    }

    $element.addClass(displayFrame ? 'h5p-frame' : 'h5p-no-frame');

    // Keep track of when we started
    H5P.opened[contentId] = new Date();

    // Handle events when the user finishes the content. Useful for logging exercise results.
    H5P.on(instance, 'finish', function (event) {
      if (event.data !== undefined) {
        H5P.setFinished(contentId, event.data.score, event.data.maxScore, event.data.time);
      }
    });

    // Listen for xAPI events.
    H5P.on(instance, 'xAPI', H5P.xAPICompletedListener);

    // Auto save current state if supported
    if (H5PIntegration.saveFreq !== false && (
        instance.getCurrentState instanceof Function ||
        typeof instance.getCurrentState === 'function')) {

      var saveTimer, save = function () {
        var state = instance.getCurrentState();
        if (state !== undefined) {
          H5P.setUserData(contentId, 'state', state, {deleteOnChange: true});
        }
        if (H5PIntegration.saveFreq) {
          // Continue autosave
          saveTimer = setTimeout(save, H5PIntegration.saveFreq * 1000);
        }
      };

      if (H5PIntegration.saveFreq) {
        // Start autosave
        saveTimer = setTimeout(save, H5PIntegration.saveFreq * 1000);
      }

      // xAPI events will schedule a save in three seconds.
      H5P.on(instance, 'xAPI', function (event) {
        var verb = event.getVerb();
        if (verb === 'completed' || verb === 'progressed') {
          clearTimeout(saveTimer);
          saveTimer = setTimeout(save, 3000);
        }
      });
    }

    if (H5P.isFramed) {
      var resizeDelay;
      if (H5P.externalEmbed === false) {
        // Internal embed
        // Make it possible to resize the iframe when the content changes size. This way we get no scrollbars.
        var iframe = window.frameElement;
        var resizeIframe = function () {
          if (window.parent.H5P.isFullscreen) {
            return; // Skip if full screen.
          }

          // Retain parent size to avoid jumping/scrolling
          var parentHeight = iframe.parentElement.style.height;
          iframe.parentElement.style.height = iframe.parentElement.clientHeight + 'px';

          // Reset iframe height, in case content has shrinked.
          iframe.style.height = '1px';

          // Resize iframe so all content is visible.
          iframe.style.height = (iframe.contentDocument.body.scrollHeight) + 'px';

          // Free parent
          iframe.parentElement.style.height = parentHeight;
        };

        H5P.on(instance, 'resize', function () {
          // Use a delay to make sure iframe is resized to the correct size.
          clearTimeout(resizeDelay);
          resizeDelay = setTimeout(function () {
            resizeIframe();
          }, 1);
        });
      }
      else if (H5P.communicator) {
        // External embed
        var parentIsFriendly = false;

        // Handle that the resizer is loaded after the iframe
        H5P.communicator.on('ready', function () {
          H5P.communicator.send('hello');
        });

        // Handle hello message from our parent window
        H5P.communicator.on('hello', function () {
          // Initial setup/handshake is done
          parentIsFriendly = true;

          // Make iframe responsive
          document.body.style.height = 'auto';

          // Hide scrollbars for correct size
          document.body.style.overflow = 'hidden';

          // Content need to be resized to fit the new iframe size
          H5P.trigger(instance, 'resize');
        });

        // When resize has been prepared tell parent window to resize
        H5P.communicator.on('resizePrepared', function () {
          H5P.communicator.send('resize', {
            scrollHeight: document.body.scrollHeight
          });
        });

        H5P.communicator.on('resize', function () {
          H5P.trigger(instance, 'resize');
        });

        H5P.on(instance, 'resize', function () {
          if (H5P.isFullscreen) {
            return; // Skip iframe resize
          }

          // Use a delay to make sure iframe is resized to the correct size.
          clearTimeout(resizeDelay);
          resizeDelay = setTimeout(function () {
            // Only resize if the iframe can be resized
            if (parentIsFriendly) {
              H5P.communicator.send('prepareResize', {
                scrollHeight: document.body.scrollHeight,
                clientHeight: document.body.clientHeight
              });
            }
            else {
              H5P.communicator.send('hello');
            }
          }, 0);
        });
      }
    }

    if (!H5P.isFramed || H5P.externalEmbed === false) {
      // Resize everything when window is resized.
      H5P.jQuery(window.parent).resize(function () {
        if (window.parent.H5P.isFullscreen) {
          // Use timeout to avoid bug in certain browsers when exiting fullscreen. Some browser will trigger resize before the fullscreenchange event.
          H5P.trigger(instance, 'resize');
        }
        else {
          H5P.trigger(instance, 'resize');
        }
      });
    }

    H5P.instances.push(instance);

    // Resize content.
    H5P.trigger(instance, 'resize');
  });

  // Insert H5Ps that should be in iframes.
  H5P.jQuery('iframe.h5p-iframe:not(.h5p-initialized)', target).each(function () {
    var contentId = H5P.jQuery(this).addClass('h5p-initialized').data('content-id');
    this.contentDocument.open();
    this.contentDocument.write('<!doctype html><html class="h5p-iframe"><head>' + H5P.getHeadTags(contentId) + '</head><body><div class="h5p-content" data-content-id="' + contentId + '"/></body></html>');
    this.contentDocument.close();
  });
};

/**
 * Loop through assets for iframe content and create a set of tags for head.
 *
 * @private
 * @param {number} contentId
 * @returns {string} HTML
 */
H5P.getHeadTags = function (contentId) {
  var createStyleTags = function (styles) {
    var tags = '';
    for (var i = 0; i < styles.length; i++) {
      tags += '<link rel="stylesheet" href="' + styles[i] + '">';
    }
    return tags;
  };

  var createScriptTags = function (scripts) {
    var tags = '';
    for (var i = 0; i < scripts.length; i++) {
      tags += '<script src="' + scripts[i] + '"></script>';
    }
    return tags;
  };

  return '<base target="_parent">' +
         createStyleTags(H5PIntegration.core.styles) +
         createStyleTags(H5PIntegration.contents['cid-' + contentId].styles) +
         createScriptTags(H5PIntegration.core.scripts) +
         createScriptTags(H5PIntegration.contents['cid-' + contentId].scripts) +
         '<script>H5PIntegration = window.parent.H5PIntegration; var H5P = H5P || {}; H5P.externalEmbed = false;</script>';
};

/**
 * When embedded the communicator helps talk to the parent page.
 *
 * @type {Communicator}
 */
H5P.communicator = (function () {
  /**
   * @class
   * @private
   */
  function Communicator() {
    var self = this;

    // Maps actions to functions
    var actionHandlers = {};

    // Register message listener
    window.addEventListener('message', function receiveMessage(event) {
      if (window.parent !== event.source || event.data.context !== 'h5p') {
        return; // Only handle messages from parent and in the correct context
      }

      if (actionHandlers[event.data.action] !== undefined) {
        actionHandlers[event.data.action](event.data);
      }
    } , false);


    /**
     * Register action listener.
     *
     * @param {string} action What you are waiting for
     * @param {function} handler What you want done
     */
    self.on = function (action, handler) {
      actionHandlers[action] = handler;
    };

    /**
     * Send a message to the all mighty father.
     *
     * @param {string} action
     * @param {Object} [data] payload
     */
    self.send = function (action, data) {
      if (data === undefined) {
        data = {};
      }
      data.context = 'h5p';
      data.action = action;

      // Parent origin can be anything
      window.parent.postMessage(data, '*');
    };
  }

  return (window.postMessage && window.addEventListener ? new Communicator() : undefined);
})();

/**
 * Enter semi fullscreen for the given H5P instance
 *
 * @param {H5P.jQuery} $element Content container.
 * @param {Object} instance
 * @param {function} exitCallback Callback function called when user exits fullscreen.
 * @param {H5P.jQuery} $body For internal use. Gives the body of the iframe.
 */
H5P.semiFullScreen = function ($element, instance, exitCallback, body) {
  H5P.fullScreen($element, instance, exitCallback, body, true);
};

/**
 * Enter fullscreen for the given H5P instance.
 *
 * @param {H5P.jQuery} $element Content container.
 * @param {Object} instance
 * @param {function} exitCallback Callback function called when user exits fullscreen.
 * @param {H5P.jQuery} $body For internal use. Gives the body of the iframe.
 * @param {Boolean} forceSemiFullScreen
 */
H5P.fullScreen = function ($element, instance, exitCallback, body, forceSemiFullScreen) {
  if (H5P.exitFullScreen !== undefined) {
    return; // Cannot enter new fullscreen until previous is over
  }

  if (H5P.isFramed && H5P.externalEmbed === false) {
    // Trigger resize on wrapper in parent window.
    window.parent.H5P.fullScreen($element, instance, exitCallback, H5P.$body.get(), forceSemiFullScreen);
    H5P.isFullscreen = true;
    H5P.exitFullScreen = function () {
      window.parent.H5P.exitFullScreen();
    };
    H5P.on(instance, 'exitFullScreen', function () {
      H5P.isFullscreen = false;
      H5P.exitFullScreen = undefined;
    });
    return;
  }

  var $container = $element;
  var $classes, $iframe, $body;
  if (body === undefined)  {
    $body = H5P.$body;
  }
  else {
    // We're called from an iframe.
    $body = H5P.jQuery(body);
    $classes = $body.add($element.get());
    var iframeSelector = '#h5p-iframe-' + $element.parent().data('content-id');
    $iframe = H5P.jQuery(iframeSelector);
    $element = $iframe.parent(); // Put iframe wrapper in fullscreen, not container.
  }

  $classes = $element.add(H5P.$body).add($classes);

  /**
   * Prepare for resize by setting the correct styles.
   *
   * @private
   * @param {string} classes CSS
   */
  var before = function (classes) {
    $classes.addClass(classes);

    if ($iframe !== undefined) {
      // Set iframe to its default size(100%).
      $iframe.css('height', '');
    }
  };

  /**
   * Gets called when fullscreen mode has been entered.
   * Resizes and sets focus on content.
   *
   * @private
   */
  var entered = function () {
    // Do not rely on window resize events.
    H5P.trigger(instance, 'resize');
    H5P.trigger(instance, 'focus');
    H5P.trigger(instance, 'enterFullScreen');
  };

  /**
   * Gets called when fullscreen mode has been exited.
   * Resizes and sets focus on content.
   *
   * @private
   * @param {string} classes CSS
   */
  var done = function (classes) {
    H5P.isFullscreen = false;
    $classes.removeClass(classes);

    // Do not rely on window resize events.
    H5P.trigger(instance, 'resize');
    H5P.trigger(instance, 'focus');

    H5P.exitFullScreen = undefined;
    if (exitCallback !== undefined) {
      exitCallback();
    }

    H5P.trigger(instance, 'exitFullScreen');
  };

  H5P.isFullscreen = true;
  if (H5P.fullScreenBrowserPrefix === undefined || forceSemiFullScreen === true) {
    // Create semi fullscreen.

    if (H5P.isFramed) {
      return; // TODO: Should we support semi-fullscreen for IE9 & 10 ?
    }

    before('h5p-semi-fullscreen');
    var $disable = H5P.jQuery('<div role="button" tabindex="0" class="h5p-disable-fullscreen" title="' + H5P.t('disableFullscreen') + '"></div>').appendTo($container.find('.h5p-content-controls'));
    var keyup, disableSemiFullscreen = H5P.exitFullScreen = function () {
      if (prevViewportContent) {
        // Use content from the previous viewport tag
        h5pViewport.content = prevViewportContent;
      }
      else {
        // Remove viewport tag
        head.removeChild(h5pViewport);
      }
      $disable.remove();
      $body.unbind('keyup', keyup);
      done('h5p-semi-fullscreen');
    };
    keyup = function (event) {
      if (event.keyCode === 27) {
        disableSemiFullscreen();
      }
    };
    $disable.click(disableSemiFullscreen);
    $body.keyup(keyup);

    // Disable zoom
    var prevViewportContent, h5pViewport;
    var metaTags = document.getElementsByTagName('meta');
    for (var i = 0; i < metaTags.length; i++) {
      if (metaTags[i].name === 'viewport') {
        // Use the existing viewport tag
        h5pViewport = metaTags[i];
        prevViewportContent = h5pViewport.content;
        break;
      }
    }
    if (!prevViewportContent) {
      // Create a new viewport tag
      h5pViewport = document.createElement('meta');
      h5pViewport.name = 'viewport';
    }
    h5pViewport.content = 'width=device-width, initial-scale=1.0, maximum-scale=1.0, user-scalable=0';
    if (!prevViewportContent) {
      // Insert the new viewport tag
      var head = document.getElementsByTagName('head')[0];
      head.appendChild(h5pViewport);
    }

    entered();
  }
  else {
    // Create real fullscreen.

    before('h5p-fullscreen');
    var first, eventName = (H5P.fullScreenBrowserPrefix === 'ms' ? 'MSFullscreenChange' : H5P.fullScreenBrowserPrefix + 'fullscreenchange');
    document.addEventListener(eventName, function () {
      if (first === undefined) {
        // We are entering fullscreen mode
        first = false;
        entered();
        return;
      }

      // We are exiting fullscreen
      done('h5p-fullscreen');
      document.removeEventListener(eventName, arguments.callee, false);
    });

    if (H5P.fullScreenBrowserPrefix === '') {
      $element[0].requestFullScreen();
    }
    else {
      var method = (H5P.fullScreenBrowserPrefix === 'ms' ? 'msRequestFullscreen' : H5P.fullScreenBrowserPrefix + 'RequestFullScreen');
      var params = (H5P.fullScreenBrowserPrefix === 'webkit' && H5P.safariBrowser === 0 ? Element.ALLOW_KEYBOARD_INPUT : undefined);
      $element[0][method](params);
    }

    // Allows everone to exit
    H5P.exitFullScreen = function () {
      if (H5P.fullScreenBrowserPrefix === '') {
        document.exitFullscreen();
      }
      else if (H5P.fullScreenBrowserPrefix === 'moz') {
        document.mozCancelFullScreen();
      }
      else {
        document[H5P.fullScreenBrowserPrefix + 'ExitFullscreen']();
      }
    };
  }
};

/**
 * Find the path to the content files based on the id of the content.
 * Also identifies and returns absolute paths.
 *
 * @param {string} path
 *   Relative to content folder or absolute.
 * @param {number} contentId
 *   ID of the content requesting the path.
 * @returns {string}
 *   Complete URL to path.
 */
H5P.getPath = function (path, contentId) {
  var hasProtocol = function (path) {
    return path.match(/^[a-z0-9]+:\/\//i);
  };

  if (hasProtocol(path)) {
    return path;
  }

  var prefix;
  var isTmpFile = (path.substr(-4,4) === '#tmp');
  if (contentId !== undefined && !isTmpFile) {
    // Check for custom override URL
    if (H5PIntegration.contents !== undefined &&
        H5PIntegration.contents['cid-' + contentId]) {
      prefix = H5PIntegration.contents['cid-' + contentId].contentUrl;
    }
    if (!prefix) {
      prefix = H5PIntegration.url + '/content/' + contentId;
    }
  }
  else if (window.H5PEditor !== undefined) {
    prefix = H5PEditor.filesPath;
  }
  else {
    return;
  }

  if (!hasProtocol(prefix)) {
    // Use absolute urls
    prefix = window.location.protocol + "//" + window.location.host + prefix;
  }

  return prefix + '/' + path;
};

/**
 * THIS FUNCTION IS DEPRECATED, USE getPath INSTEAD
 * Will be remove march 2016.
 *
 * Find the path to the content files folder based on the id of the content
 *
 * @deprecated
 *   Will be removed march 2016.
 * @param contentId
 *   Id of the content requesting the path
 * @returns {string}
 *   URL
 */
H5P.getContentPath = function (contentId) {
  return H5PIntegration.url + '/content/' + contentId;
};

/**
 * Get library class constructor from H5P by classname.
 * Note that this class will only work for resolve "H5P.NameWithoutDot".
 * Also check out {@link H5P.newRunnable}
 *
 * Used from libraries to construct instances of other libraries' objects by name.
 *
 * @param {string} name Name of library
 * @returns {Object} Class constructor
 */
H5P.classFromName = function (name) {
  var arr = name.split(".");
  return this[arr[arr.length - 1]];
};

/**
 * A safe way of creating a new instance of a runnable H5P.
 *
 * @param {Object} library
 *   Library/action object form params.
 * @param {number} contentId
 *   Identifies the content.
 * @param {H5P.jQuery} [$attachTo]
 *   Element to attach the instance to.
 * @param {boolean} [skipResize]
 *   Skip triggering of the resize event after attaching.
 * @param {Object} [extras]
 *   Extra parameters for the H5P content constructor
 * @returns {Object}
 *   Instance.
 */
H5P.newRunnable = function (library, contentId, $attachTo, skipResize, extras) {
  var nameSplit, versionSplit, machineName;
  try {
    nameSplit = library.library.split(' ', 2);
    machineName = nameSplit[0];
    versionSplit = nameSplit[1].split('.', 2);
  }
  catch (err) {
    return H5P.error('Invalid library string: ' + library.library);
  }

  if ((library.params instanceof Object) !== true || (library.params instanceof Array) === true) {
    H5P.error('Invalid library params for: ' + library.library);
    return H5P.error(library.params);
  }

  // Find constructor function
  var constructor;
  try {
    nameSplit = nameSplit[0].split('.');
    constructor = window;
    for (var i = 0; i < nameSplit.length; i++) {
      constructor = constructor[nameSplit[i]];
    }
    if (typeof constructor !== 'function') {
      throw null;
    }
  }
  catch (err) {
    return H5P.error('Unable to find constructor for: ' + library.library);
  }

  if (extras === undefined) {
    extras = {};
  }
  if (library.subContentId) {
    extras.subContentId = library.subContentId;
  }

  if (library.userDatas && library.userDatas.state && H5PIntegration.saveFreq) {
    extras.previousState = library.userDatas.state;
  }

  if (library.metadata) {
    extras.metadata = library.metadata;
  }

  // Makes all H5P libraries extend H5P.ContentType:
  var standalone = extras.standalone || false;
  // This order makes it possible for an H5P library to override H5P.ContentType functions!
  constructor.prototype = H5P.jQuery.extend({}, H5P.ContentType(standalone).prototype, constructor.prototype);

  var instance;
  // Some old library versions have their own custom third parameter.
  // Make sure we don't send them the extras.
  // (they will interpret it as something else)
  if (H5P.jQuery.inArray(library.library, ['H5P.CoursePresentation 1.0', 'H5P.CoursePresentation 1.1', 'H5P.CoursePresentation 1.2', 'H5P.CoursePresentation 1.3']) > -1) {
    instance = new constructor(library.params, contentId);
  }
  else {
    instance = new constructor(library.params, contentId, extras);
  }

  if (instance.$ === undefined) {
    instance.$ = H5P.jQuery(instance);
  }

  if (instance.contentId === undefined) {
    instance.contentId = contentId;
  }
  if (instance.subContentId === undefined && library.subContentId) {
    instance.subContentId = library.subContentId;
  }
  if (instance.parent === undefined && extras && extras.parent) {
    instance.parent = extras.parent;
  }
  if (instance.libraryInfo === undefined) {
    instance.libraryInfo = {
      versionedName: library.library,
      versionedNameNoSpaces: machineName + '-' + versionSplit[0] + '.' + versionSplit[1],
      machineName: machineName,
      majorVersion: versionSplit[0],
      minorVersion: versionSplit[1]
    };
  }

  if ($attachTo !== undefined) {
    $attachTo.toggleClass('h5p-standalone', standalone);
    instance.attach($attachTo);
    H5P.trigger(instance, 'domChanged', {
      '$target': $attachTo,
      'library': machineName,
      'key': 'newLibrary'
    }, {'bubbles': true, 'external': true});

    if (skipResize === undefined || !skipResize) {
      // Resize content.
      H5P.trigger(instance, 'resize');
    }
  }
  return instance;
};

/**
 * Used to print useful error messages. (to JavaScript error console)
 *
 * @param {*} err Error to print.
 */
H5P.error = function (err) {
  if (window.console !== undefined && console.error !== undefined) {
    console.error(err.stack ? err.stack : err);
  }
};

/**
 * Translate text strings.
 *
 * @param {string} key
 *   Translation identifier, may only contain a-zA-Z0-9. No spaces or special chars.
 * @param {Object} [vars]
 *   Data for placeholders.
 * @param {string} [ns]
 *   Translation namespace. Defaults to H5P.
 * @returns {string}
 *   Translated text
 */
H5P.t = function (key, vars, ns) {
  if (ns === undefined) {
    ns = 'H5P';
  }

  if (H5PIntegration.l10n[ns] === undefined) {
    return '[Missing translation namespace "' + ns + '"]';
  }

  if (H5PIntegration.l10n[ns][key] === undefined) {
    return '[Missing translation "' + key + '" in "' + ns + '"]';
  }

  var translation = H5PIntegration.l10n[ns][key];

  if (vars !== undefined) {
    // Replace placeholder with variables.
    for (var placeholder in vars) {
      translation = translation.replace(placeholder, vars[placeholder]);
    }
  }

  return translation;
};

/**
 * Creates a new popup dialog over the H5P content.
 *
 * @class
 * @param {string} name
 *   Used for html class.
 * @param {string} title
 *   Used for header.
 * @param {string} content
 *   Displayed inside the dialog.
 * @param {H5P.jQuery} $element
 *   Which DOM element the dialog should be inserted after.
 */
H5P.Dialog = function (name, title, content, $element) {
  /** @alias H5P.Dialog# */
  var self = this;
  var $dialog = H5P.jQuery('<div class="h5p-popup-dialog h5p-' + name + '-dialog">\
                              <div class="h5p-inner">\
                                <h2>' + title + '</h2>\
                                <div class="h5p-scroll-content">' + content + '</div>\
                                <div class="h5p-close" role="button" tabindex="0" title="' + H5P.t('close') + '">\
                              </div>\
                            </div>')
    .insertAfter($element)
    .click(function () {
      self.close();
    })
    .children('.h5p-inner')
      .click(function () {
        return false;
      })
      .find('.h5p-close')
        .click(function () {
          self.close();
        })
        .end()
      .find('a')
        .click(function (e) {
          e.stopPropagation();
        })
      .end()
    .end();

  /**
   * Opens the dialog.
   */
  self.open = function () {
    setTimeout(function () {
      $dialog.addClass('h5p-open'); // Fade in
      // Triggering an event, in case something has to be done after dialog has been opened.
      H5P.jQuery(self).trigger('dialog-opened', [$dialog]);
    }, 1);
  };

  /**
   * Closes the dialog.
   */
  self.close = function () {
    $dialog.removeClass('h5p-open'); // Fade out
    setTimeout(function () {
      $dialog.remove();
    }, 200);
  };
};

/**
 * Gather copyright information for the given content.
 *
 * @param {Object} instance
 *   H5P instance to get copyright information for.
 * @param {Object} parameters
 *   Parameters of the content instance.
 * @param {number} contentId
 *   Identifies the H5P content
 * @param {Object} metadata
 *   Metadata of the content instance.
 * @returns {string} Copyright information.
 */
H5P.getCopyrights = function (instance, parameters, contentId, metadata) {
  var copyrights;

  if (instance.getCopyrights !== undefined) {
    try {
      // Use the instance's own copyright generator
      copyrights = instance.getCopyrights();
    }
    catch (err) {
      // Failed, prevent crashing page.
    }
  }

  if (copyrights === undefined) {
    // Create a generic flat copyright list
    copyrights = new H5P.ContentCopyrights();
    H5P.findCopyrights(copyrights, parameters, contentId);
  }

  var metadataCopyrights = H5P.buildMetadataCopyrights(metadata, instance.libraryInfo.machineName);
  if (metadataCopyrights !== undefined) {
    copyrights.addMediaInFront(metadataCopyrights);
  }

  if (copyrights !== undefined) {
    // Convert to string
    copyrights = copyrights.toString();
  }
  return copyrights;
};

/**
 * Gather a flat list of copyright information from the given parameters.
 *
 * @param {H5P.ContentCopyrights} info
 *   Used to collect all information in.
 * @param {(Object|Array)} parameters
 *   To search for file objects in.
 * @param {number} contentId
 *   Used to insert thumbnails for images.
 * @param {Object} extras - Extras.
 * @param {object} extras.metadata - Metadata
 * @param {object} extras.machineName - Library name of some kind.
 *   Metadata of the content instance.
 */
H5P.findCopyrights = function (info, parameters, contentId, extras) {
  // If extras are
  if (extras) {
    extras.params = parameters;
    buildFromMetadata(extras, extras.machineName, contentId);
  }

  var lastContentTypeName;
  // Cycle through parameters
  for (var field in parameters) {
    if (!parameters.hasOwnProperty(field)) {
      continue; // Do not check
    }

    /**
     * @deprecated This hack should be removed after 2017-11-01
     * The code that was using this was removed by HFP-574
     * This note was seen on 2018-04-04, and consultation with
     * higher authorities lead to keeping the code for now ;-)
     */
    if (field === 'overrideSettings') {
      console.warn("The semantics field 'overrideSettings' is DEPRECATED and should not be used.");
      console.warn(parameters);
      continue;
    }

    var value = parameters[field];

    if (value && value.library && typeof value.library === 'string') {
      lastContentTypeName = value.library.split(' ')[0];
    }
    else if (value && value.library && typeof value.library === 'object') {
      lastContentTypeName = (value.library.library && typeof value.library.library === 'string') ? value.library.library.split(' ')[0] : lastContentTypeName;
    }

    if (value instanceof Array) {
      // Cycle through array
      H5P.findCopyrights(info, value, contentId);
    }
    else if (value instanceof Object) {
      buildFromMetadata(value, lastContentTypeName, contentId);

      // Check if object is a file with copyrights (old core)
      if (value.copyright === undefined ||
          value.copyright.license === undefined ||
          value.path === undefined ||
          value.mime === undefined) {

        // Nope, cycle throught object
        H5P.findCopyrights(info, value, contentId);
      }
      else {
        // Found file, add copyrights
        var copyrights = new H5P.MediaCopyright(value.copyright);
        if (value.width !== undefined && value.height !== undefined) {
          copyrights.setThumbnail(new H5P.Thumbnail(H5P.getPath(value.path, contentId), value.width, value.height));
        }
        info.addMedia(copyrights);
      }
    }
  }

<<<<<<< HEAD
  function buildFromMetadata (data, name, contentId) {
=======
  function buildFromMetadata(data, name, contentId) {
>>>>>>> 37c0593f
    if (data.metadata) {
      const metadataCopyrights = H5P.buildMetadataCopyrights(data.metadata, name);
      if (metadataCopyrights !== undefined) {
        if (data.params && data.params.contentName === 'Image' && data.params.file) {
          const path = data.params.file.path;
          const width = data.params.file.width;
          const height = data.params.file.height;
          metadataCopyrights.setThumbnail(new H5P.Thumbnail(H5P.getPath(path, contentId), width, height));
        }
        info.addMedia(metadataCopyrights);
      }
    }
  }
};

<<<<<<< HEAD
H5P.buildMetadataCopyrights = function (metadata, contentTypeName) {
=======
H5P.buildMetadataCopyrights = function (metadata) {
>>>>>>> 37c0593f
  if (metadata && metadata.license !== undefined && metadata.license !== 'U') {
    var dataset = {
      contentType: metadata.contentType,
      title: metadata.title,
<<<<<<< HEAD
      author: (metadata.authors && metadata.authors.length > 0) ? metadata.authors.map(function(author) {
=======
      author: (metadata.authors && metadata.authors.length > 0) ? metadata.authors.map(function (author) {
>>>>>>> 37c0593f
        return (author.role) ? author.name + ' (' + author.role + ')' : author.name;
      }).join(', ') : undefined,
      source: metadata.source,
      year: (metadata.yearFrom) ? (metadata.yearFrom + ((metadata.yearTo) ? '-' + metadata.yearTo: '')) : undefined,
      license: metadata.license,
      version: metadata.licenseVersion,
      licenseExtras: metadata.licenseExtras,
<<<<<<< HEAD
      changes: (metadata.changes && metadata.changes.length > 0) ? metadata.changes.map(function(change) {
=======
      changes: (metadata.changes && metadata.changes.length > 0) ? metadata.changes.map(function (change) {
>>>>>>> 37c0593f
        return change.log + (change.author ? ', ' + change.author : '') + (change.date ? ', ' + change.date : '');
      }).join(' / ') : undefined
    };

    return new H5P.MediaCopyright(dataset);
  }
};

/**
 * Display a dialog containing the embed code.
 *
 * @param {H5P.jQuery} $element
 *   Element to insert dialog after.
 * @param {string} embedCode
 *   The embed code.
 * @param {string} resizeCode
 *   The advanced resize code
 * @param {Object} size
 *   The content's size.
 * @param {number} size.width
 * @param {number} size.height
 */
H5P.openEmbedDialog = function ($element, embedCode, resizeCode, size) {
  var fullEmbedCode = embedCode + resizeCode;
  var dialog = new H5P.Dialog('embed', H5P.t('embed'), '<textarea class="h5p-embed-code-container" autocorrect="off" autocapitalize="off" spellcheck="false"></textarea>' + H5P.t('size') + ': <input type="text" value="' + Math.ceil(size.width) + '" class="h5p-embed-size"/> × <input type="text" value="' + Math.ceil(size.height) + '" class="h5p-embed-size"/> px<br/><div role="button" tabindex="0" class="h5p-expander">' + H5P.t('showAdvanced') + '</div><div class="h5p-expander-content"><p>' + H5P.t('advancedHelp') + '</p><textarea class="h5p-embed-code-container" autocorrect="off" autocapitalize="off" spellcheck="false">' + resizeCode + '</textarea></div>', $element);

  // Selecting embed code when dialog is opened
  H5P.jQuery(dialog).on('dialog-opened', function (event, $dialog) {
    var $inner = $dialog.find('.h5p-inner');
    var $scroll = $inner.find('.h5p-scroll-content');
    var diff = $scroll.outerHeight() - $scroll.innerHeight();
    var positionInner = function () {
      var height = $inner.height();
      if ($scroll[0].scrollHeight + diff > height) {
        $inner.css('height', ''); // 100%
      }
      else {
        $inner.css('height', 'auto');
        height = $inner.height();
      }
      $inner.css('marginTop', '-' + (height / 2) + 'px');
    };

    // Handle changing of width/height
    var $w = $dialog.find('.h5p-embed-size:eq(0)');
    var $h = $dialog.find('.h5p-embed-size:eq(1)');
    var getNum = function ($e, d) {
      var num = parseFloat($e.val());
      if (isNaN(num)) {
        return d;
      }
      return Math.ceil(num);
    };
    var updateEmbed = function () {
      $dialog.find('.h5p-embed-code-container:first').val(fullEmbedCode.replace(':w', getNum($w, size.width)).replace(':h', getNum($h, size.height)));
    };

    $w.change(updateEmbed);
    $h.change(updateEmbed);
    updateEmbed();

    // Select text and expand textareas
    $dialog.find('.h5p-embed-code-container').each(function () {
      H5P.jQuery(this).css('height', this.scrollHeight + 'px').focus(function () {
        H5P.jQuery(this).select();
      });
    });
    $dialog.find('.h5p-embed-code-container').eq(0).select();
    positionInner();

    // Expand advanced embed
    var expand = function () {
      var $expander = H5P.jQuery(this);
      var $content = $expander.next();
      if ($content.is(':visible')) {
        $expander.removeClass('h5p-open').text(H5P.t('showAdvanced'));
        $content.hide();
      }
      else {
        $expander.addClass('h5p-open').text(H5P.t('hideAdvanced'));
        $content.show();
      }
      $dialog.find('.h5p-embed-code-container').each(function () {
        H5P.jQuery(this).css('height', this.scrollHeight + 'px');
      });
      positionInner();
    };
    $dialog.find('.h5p-expander').click(expand).keypress(function (event) {
      if (event.keyCode === 32) {
        expand.apply(this);
      }
    });
  });

  dialog.open();
};

/**
 * Copyrights for a H5P Content Library.
 *
 * @class
 */
H5P.ContentCopyrights = function () {
  var label;
  var media = [];
  var content = [];

  /**
   * Set label.
   *
   * @param {string} newLabel
   */
  this.setLabel = function (newLabel) {
    label = newLabel;
  };

  /**
   * Add sub content.
   *
   * @param {H5P.MediaCopyright} newMedia
   */
  this.addMedia = function (newMedia) {
    if (newMedia !== undefined) {
      media.push(newMedia);
    }
  };

  /**
   * Add sub content in front.
   *
   * @param {H5P.MediaCopyright} newMedia
   */
  this.addMediaInFront = function (newMedia) {
    if (newMedia !== undefined) {
      media.unshift(newMedia);
    }
  };

  /**
   * Add sub content.
   *
   * @param {H5P.ContentCopyrights} newContent
   */
  this.addContent = function (newContent) {
    if (newContent !== undefined) {
      content.push(newContent);
    }
  };

  /**
   * Print content copyright.
   *
   * @returns {string} HTML.
   */
  this.toString = function () {
    var html = '';

    // Add media rights
    for (var i = 0; i < media.length; i++) {
      html += media[i];
    }

    // Add sub content rights
    for (i = 0; i < content.length; i++) {
      html += content[i];
    }


    if (html !== '') {
      // Add a label to this info
      if (label !== undefined) {
        html = '<h3>' + label + '</h3>' + html;
      }

      // Add wrapper
      html = '<div class="h5p-content-copyrights">' + html + '</div>';
    }

    return html;
  };
};

/**
 * A ordered list of copyright fields for media.
 *
 * @class
 * @param {Object} copyright
 *   Copyright information fields.
 * @param {Object} [labels]
 *   Translation of labels.
 * @param {Array} [order]
 *   Order of the fields.
 * @param {Object} [extraFields]
 *   Add extra copyright fields.
 */
H5P.MediaCopyright = function (copyright, labels, order, extraFields) {
  var thumbnail;
  var list = new H5P.DefinitionList();

  /**
   * Get translated label for field.
   *
   * @private
   * @param {string} fieldName
   * @returns {string}
   */
  var getLabel = function (fieldName) {
    if (labels === undefined || labels[fieldName] === undefined) {
      return H5P.t(fieldName);
    }

    return labels[fieldName];
  };

  /**
   * Get humanized value for the license field.
   *
   * @private
   * @param {string} license
   * @param {string} [version]
   * @returns {string}
   */
  var humanizeLicense = function (license, version) {
    var copyrightLicense = H5P.copyrightLicenses[license];

    // Build license string
    var value = '';
    if (!(license === 'PD' && version)) {
      // Add license label
      value += (copyrightLicense.hasOwnProperty('label') ? copyrightLicense.label : copyrightLicense);
    }

    // Check for version info
    var versionInfo;
    if (copyrightLicense.versions) {
      if (copyrightLicense.versions.default && (!version || !copyrightLicense.versions[version])) {
        version = copyrightLicense.versions.default;
      }
      if (version && copyrightLicense.versions[version]) {
        versionInfo = copyrightLicense.versions[version];
      }
    }

    if (versionInfo) {
      // Add license version
      if (value) {
        value += ' ';
      }
      value += (versionInfo.hasOwnProperty('label') ? versionInfo.label : versionInfo);
    }

    // Add link if specified
    var link;
    if (copyrightLicense.hasOwnProperty('link')) {
      link = copyrightLicense.link.replace(':version', copyrightLicense.linkVersions ? copyrightLicense.linkVersions[version] : version);
    }
    else if (versionInfo && copyrightLicense.hasOwnProperty('link')) {
      link = versionInfo.link;
    }
    if (link) {
      value = '<a href="' + link + '" target="_blank">' + value + '</a>';
    }

    // Generate parenthesis
    var parenthesis = '';
    if (license !== 'PD' && license !== 'C') {
      parenthesis += license;
    }
    if (version && version !== 'CC0 1.0') {
      if (parenthesis && license !== 'GNU GPL') {
        parenthesis += ' ';
      }
      parenthesis += version;
    }
    if (parenthesis) {
      value += ' (' + parenthesis + ')';
    }
    if (license === 'C') {
      value += ' &copy;';
    }

    return value;
  };

  if (copyright !== undefined) {
    // Add the extra fields
    for (var field in extraFields) {
      if (extraFields.hasOwnProperty(field)) {
        copyright[field] = extraFields[field];
      }
    }

    if (order === undefined) {
      // Set default order
      order = ['contentType', 'title', 'license', 'author', 'year', 'source', 'licenseExtras', 'changes'];
    }

    for (var i = 0; i < order.length; i++) {
      var fieldName = order[i];
      if (copyright[fieldName] !== undefined && copyright[fieldName] !== '') {
        var humanValue = copyright[fieldName];
        if (fieldName === 'license') {
          humanValue = humanizeLicense(copyright.license, copyright.version);
        }
        if (fieldName === 'source') {
          humanValue = (humanValue) ? '<a href="' + humanValue + '" target="_blank">' + humanValue + '</a>' : undefined;
        }
        list.add(new H5P.Field(getLabel(fieldName), humanValue));
      }
    }
  }

  /**
   * Set thumbnail.
   *
   * @param {H5P.Thumbnail} newThumbnail
   */
  this.setThumbnail = function (newThumbnail) {
    thumbnail = newThumbnail;
  };

  /**
   * Checks if this copyright is undisclosed.
   * I.e. only has the license attribute set, and it's undisclosed.
   *
   * @returns {boolean}
   */
  this.undisclosed = function () {
    if (list.size() === 1) {
      var field = list.get(0);
      if (field.getLabel() === getLabel('license') && field.getValue() === humanizeLicense('U')) {
        return true;
      }
    }
    return false;
  };

  /**
   * Print media copyright.
   *
   * @returns {string} HTML.
   */
  this.toString = function () {
    var html = '';

    if (this.undisclosed()) {
      return html; // No need to print a copyright with a single undisclosed license.
    }

    if (thumbnail !== undefined) {
      html += thumbnail;
    }
    html += list;

    if (html !== '') {
      html = '<div class="h5p-media-copyright">' + html + '</div>';
    }

    return html;
  };
};

/**
 * A simple and elegant class for creating thumbnails of images.
 *
 * @class
 * @param {string} source
 * @param {number} width
 * @param {number} height
 */
H5P.Thumbnail = function (source, width, height) {
  var thumbWidth, thumbHeight = 100;
  if (width !== undefined) {
    thumbWidth = Math.round(thumbHeight * (width / height));
  }

  /**
   * Print thumbnail.
   *
   * @returns {string} HTML.
   */
  this.toString = function () {
    return '<img src="' + source + '" alt="' + H5P.t('thumbnail') + '" class="h5p-thumbnail" height="' + thumbHeight + '"' + (thumbWidth === undefined ? '' : ' width="' + thumbWidth + '"') + '/>';
  };
};

/**
 * Simple data structure class for storing a single field.
 *
 * @class
 * @param {string} label
 * @param {string} value
 */
H5P.Field = function (label, value) {
  /**
   * Public. Get field label.
   *
   * @returns {String}
   */
  this.getLabel = function () {
    return label;
  };

  /**
   * Public. Get field value.
   *
   * @returns {String}
   */
  this.getValue = function () {
    return value;
  };
};

/**
 * Simple class for creating a definition list.
 *
 * @class
 */
H5P.DefinitionList = function () {
  var fields = [];

  /**
   * Add field to list.
   *
   * @param {H5P.Field} field
   */
  this.add = function (field) {
    fields.push(field);
  };

  /**
   * Get Number of fields.
   *
   * @returns {number}
   */
  this.size = function () {
    return fields.length;
  };

  /**
   * Get field at given index.
   *
   * @param {number} index
   * @returns {H5P.Field}
   */
  this.get = function (index) {
    return fields[index];
  };

  /**
   * Print definition list.
   *
   * @returns {string} HTML.
   */
  this.toString = function () {
    var html = '';
    for (var i = 0; i < fields.length; i++) {
      var field = fields[i];
      html += '<dt>' + field.getLabel() + '</dt><dd>' + field.getValue() + '</dd>';
    }
    return (html === '' ? html : '<dl class="h5p-definition-list">' + html + '</dl>');
  };
};

/**
 * THIS FUNCTION/CLASS IS DEPRECATED AND WILL BE REMOVED.
 *
 * Helper object for keeping coordinates in the same format all over.
 *
 * @deprecated
 *   Will be removed march 2016.
 * @class
 * @param {number} x
 * @param {number} y
 * @param {number} w
 * @param {number} h
 */
H5P.Coords = function (x, y, w, h) {
  if ( !(this instanceof H5P.Coords) )
    return new H5P.Coords(x, y, w, h);

  /** @member {number} */
  this.x = 0;
  /** @member {number} */
  this.y = 0;
  /** @member {number} */
  this.w = 1;
  /** @member {number} */
  this.h = 1;

  if (typeof(x) === 'object') {
    this.x = x.x;
    this.y = x.y;
    this.w = x.w;
    this.h = x.h;
  }
  else {
    if (x !== undefined) {
      this.x = x;
    }
    if (y !== undefined) {
      this.y = y;
    }
    if (w !== undefined) {
      this.w = w;
    }
    if (h !== undefined) {
      this.h = h;
    }
  }
  return this;
};

/**
 * Parse library string into values.
 *
 * @param {string} library
 *   library in the format "machineName majorVersion.minorVersion"
 * @returns {Object}
 *   library as an object with machineName, majorVersion and minorVersion properties
 *   return false if the library parameter is invalid
 */
H5P.libraryFromString = function (library) {
  var regExp = /(.+)\s(\d+)\.(\d+)$/g;
  var res = regExp.exec(library);
  if (res !== null) {
    return {
      'machineName': res[1],
      'majorVersion': parseInt(res[2]),
      'minorVersion': parseInt(res[3])
    };
  }
  else {
    return false;
  }
};

/**
 * Get the path to the library
 *
 * @param {string} library
 *   The library identifier in the format "machineName-majorVersion.minorVersion".
 * @returns {string}
 *   The full path to the library.
 */
H5P.getLibraryPath = function (library) {
  return (H5PIntegration.libraryUrl !== undefined ? H5PIntegration.libraryUrl + '/' : H5PIntegration.url + '/libraries/') + library;
};

/**
 * Recursivly clone the given object.
 *
 * @param {Object|Array} object
 *   Object to clone.
 * @param {boolean} [recursive]
 * @returns {Object|Array}
 *   A clone of object.
 */
H5P.cloneObject = function (object, recursive) {
  // TODO: Consider if this needs to be in core. Doesn't $.extend do the same?
  var clone = object instanceof Array ? [] : {};

  for (var i in object) {
    if (object.hasOwnProperty(i)) {
      if (recursive !== undefined && recursive && typeof object[i] === 'object') {
        clone[i] = H5P.cloneObject(object[i], recursive);
      }
      else {
        clone[i] = object[i];
      }
    }
  }

  return clone;
};

/**
 * Remove all empty spaces before and after the value.
 *
 * @param {string} value
 * @returns {string}
 */
H5P.trim = function (value) {
  return value.replace(/^\s+|\s+$/g, '');

  // TODO: Only include this or String.trim(). What is best?
  // I'm leaning towards implementing the missing ones: http://kangax.github.io/compat-table/es5/
  // So should we make this function deprecated?
};

/**
 * Check if JavaScript path/key is loaded.
 *
 * @param {string} path
 * @returns {boolean}
 */
H5P.jsLoaded = function (path) {
  H5PIntegration.loadedJs = H5PIntegration.loadedJs || [];
  return H5P.jQuery.inArray(path, H5PIntegration.loadedJs) !== -1;
};

/**
 * Check if styles path/key is loaded.
 *
 * @param {string} path
 * @returns {boolean}
 */
H5P.cssLoaded = function (path) {
  H5PIntegration.loadedCss = H5PIntegration.loadedCss || [];
  return H5P.jQuery.inArray(path, H5PIntegration.loadedCss) !== -1;
};

/**
 * Shuffle an array in place.
 *
 * @param {Array} array
 *   Array to shuffle
 * @returns {Array}
 *   The passed array is returned for chaining.
 */
H5P.shuffleArray = function (array) {
  // TODO: Consider if this should be a part of core. I'm guessing very few libraries are going to use it.
  if (!(array instanceof Array)) {
    return;
  }

  var i = array.length, j, tempi, tempj;
  if ( i === 0 ) return false;
  while ( --i ) {
    j       = Math.floor( Math.random() * ( i + 1 ) );
    tempi   = array[i];
    tempj   = array[j];
    array[i] = tempj;
    array[j] = tempi;
  }
  return array;
};

/**
 * Post finished results for user.
 *
 * @deprecated
 *   Do not use this function directly, trigger the finish event instead.
 *   Will be removed march 2016
 * @param {number} contentId
 *   Identifies the content
 * @param {number} score
 *   Achieved score/points
 * @param {number} maxScore
 *   The maximum score/points that can be achieved
 * @param {number} [time]
 *   Reported time consumption/usage
 */
H5P.setFinished = function (contentId, score, maxScore, time) {
  var validScore = typeof score === 'number' || score instanceof Number;
  if (validScore && H5PIntegration.postUserStatistics === true) {
    /**
     * Return unix timestamp for the given JS Date.
     *
     * @private
     * @param {Date} date
     * @returns {Number}
     */
    var toUnix = function (date) {
      return Math.round(date.getTime() / 1000);
    };

    // Post the results
    H5P.jQuery.post(H5PIntegration.ajax.setFinished, {
      contentId: contentId,
      score: score,
      maxScore: maxScore,
      opened: toUnix(H5P.opened[contentId]),
      finished: toUnix(new Date()),
      time: time
    });
  }
};

// Add indexOf to browsers that lack them. (IEs)
if (!Array.prototype.indexOf) {
  Array.prototype.indexOf = function (needle) {
    for (var i = 0; i < this.length; i++) {
      if (this[i] === needle) {
        return i;
      }
    }
    return -1;
  };
}

// Need to define trim() since this is not available on older IEs,
// and trim is used in several libs
if (String.prototype.trim === undefined) {
  String.prototype.trim = function () {
    return H5P.trim(this);
  };
}

/**
 * Trigger an event on an instance
 *
 * Helper function that triggers an event if the instance supports event handling
 *
 * @param {Object} instance
 *   Instance of H5P content
 * @param {string} eventType
 *   Type of event to trigger
 * @param {*} data
 * @param {Object} extras
 */
H5P.trigger = function (instance, eventType, data, extras) {
  // Try new event system first
  if (instance.trigger !== undefined) {
    instance.trigger(eventType, data, extras);
  }
  // Try deprecated event system
  else if (instance.$ !== undefined && instance.$.trigger !== undefined) {
    instance.$.trigger(eventType);
  }
};

/**
 * Register an event handler
 *
 * Helper function that registers an event handler for an event type if
 * the instance supports event handling
 *
 * @param {Object} instance
 *   Instance of H5P content
 * @param {string} eventType
 *   Type of event to listen for
 * @param {H5P.EventCallback} handler
 *   Callback that gets triggered for events of the specified type
 */
H5P.on = function (instance, eventType, handler) {
  // Try new event system first
  if (instance.on !== undefined) {
    instance.on(eventType, handler);
  }
  // Try deprecated event system
  else if (instance.$ !== undefined && instance.$.on !== undefined) {
    instance.$.on(eventType, handler);
  }
};

/**
 * Generate random UUID
 *
 * @returns {string} UUID
 */
H5P.createUUID = function () {
  return 'xxxxxxxx-xxxx-4xxx-yxxx-xxxxxxxxxxxx'.replace(/[xy]/g, function (char) {
    var random = Math.random()*16|0, newChar = char === 'x' ? random : (random&0x3|0x8);
    return newChar.toString(16);
  });
};

/**
 * Create title
 *
 * @param {string} rawTitle
 * @param {number} maxLength
 * @returns {string}
 */
H5P.createTitle = function (rawTitle, maxLength) {
  if (!rawTitle) {
    return '';
  }
  if (maxLength === undefined) {
    maxLength = 60;
  }
  var title = H5P.jQuery('<div></div>')
    .text(
      // Strip tags
      rawTitle.replace(/(<([^>]+)>)/ig,"")
    // Escape
    ).text();
  if (title.length > maxLength) {
    title = title.substr(0, maxLength - 3) + '...';
  }
  return title;
};

// Wrap in privates
(function ($) {

  /**
   * Creates ajax requests for inserting, updateing and deleteing
   * content user data.
   *
   * @private
   * @param {number} contentId What content to store the data for.
   * @param {string} dataType Identifies the set of data for this content.
   * @param {string} subContentId Identifies sub content
   * @param {function} [done] Callback when ajax is done.
   * @param {object} [data] To be stored for future use.
   * @param {boolean} [preload=false] Data is loaded when content is loaded.
   * @param {boolean} [invalidate=false] Data is invalidated when content changes.
   * @param {boolean} [async=true]
   */
  function contentUserDataAjax(contentId, dataType, subContentId, done, data, preload, invalidate, async) {
    if (H5PIntegration.user === undefined) {
      // Not logged in, no use in saving.
      done('Not signed in.');
      return;
    }

    var options = {
      url: H5PIntegration.ajax.contentUserData.replace(':contentId', contentId).replace(':dataType', dataType).replace(':subContentId', subContentId ? subContentId : 0),
      dataType: 'json',
      async: async === undefined ? true : async
    };
    if (data !== undefined) {
      options.type = 'POST';
      options.data = {
        data: (data === null ? 0 : data),
        preload: (preload ? 1 : 0),
        invalidate: (invalidate ? 1 : 0)
      };
    }
    else {
      options.type = 'GET';
    }
    if (done !== undefined) {
      options.error = function (xhr, error) {
        done(error);
      };
      options.success = function (response) {
        if (!response.success) {
          done(response.message);
          return;
        }

        if (response.data === false || response.data === undefined) {
          done();
          return;
        }

        done(undefined, response.data);
      };
    }

    $.ajax(options);
  }

  /**
   * Get user data for given content.
   *
   * @param {number} contentId
   *   What content to get data for.
   * @param {string} dataId
   *   Identifies the set of data for this content.
   * @param {function} done
   *   Callback with error and data parameters.
   * @param {string} [subContentId]
   *   Identifies which data belongs to sub content.
   */
  H5P.getUserData = function (contentId, dataId, done, subContentId) {
    if (!subContentId) {
      subContentId = 0; // Default
    }

    H5PIntegration.contents = H5PIntegration.contents || {};
    var content = H5PIntegration.contents['cid-' + contentId] || {};
    var preloadedData = content.contentUserData;
    if (preloadedData && preloadedData[subContentId] && preloadedData[subContentId][dataId] !== undefined) {
      if (preloadedData[subContentId][dataId] === 'RESET') {
        done(undefined, null);
        return;
      }
      try {
        done(undefined, JSON.parse(preloadedData[subContentId][dataId]));
      }
      catch (err) {
        done(err);
      }
    }
    else {
      contentUserDataAjax(contentId, dataId, subContentId, function (err, data) {
        if (err || data === undefined) {
          done(err, data);
          return; // Error or no data
        }

        // Cache in preloaded
        if (content.contentUserData === undefined) {
          content.contentUserData = preloadedData = {};
        }
        if (preloadedData[subContentId] === undefined) {
          preloadedData[subContentId] = {};
        }
        preloadedData[subContentId][dataId] = data;

        // Done. Try to decode JSON
        try {
          done(undefined, JSON.parse(data));
        }
        catch (e) {
          done(e);
        }
      });
    }
  };

  /**
   * Get crossorigin option that is set for site. Usefull for setting crossorigin policy for elements.
   *
   * @returns {string|null} Returns the string that should be set as crossorigin policy for elements or null if
   * no policy is set.
   */
  H5P.getCrossOrigin = function (url) {
    var crossorigin = H5PIntegration.crossorigin;
    var urlRegex = H5PIntegration.crossoriginRegex;

    return crossorigin && urlRegex && url.match(urlRegex) ? crossorigin : null;
  };
<<<<<<< HEAD
  
=======

>>>>>>> 37c0593f
  /**
   * Async error handling.
   *
   * @callback H5P.ErrorCallback
   * @param {*} error
   */

  /**
   * Set user data for given content.
   *
   * @param {number} contentId
   *   What content to get data for.
   * @param {string} dataId
   *   Identifies the set of data for this content.
   * @param {Object} data
   *   The data that is to be stored.
   * @param {Object} [extras]
   *   Extra properties
   * @param {string} [extras.subContentId]
   *   Identifies which data belongs to sub content.
   * @param {boolean} [extras.preloaded=true]
   *   If the data should be loaded when content is loaded.
   * @param {boolean} [extras.deleteOnChange=false]
   *   If the data should be invalidated when the content changes.
   * @param {H5P.ErrorCallback} [extras.errorCallback]
   *   Callback with error as parameters.
   * @param {boolean} [extras.async=true]
   */
  H5P.setUserData = function (contentId, dataId, data, extras) {
    var options = H5P.jQuery.extend(true, {}, {
      subContentId: 0,
      preloaded: true,
      deleteOnChange: false,
      async: true
    }, extras);

    try {
      data = JSON.stringify(data);
    }
    catch (err) {
      if (options.errorCallback) {
        options.errorCallback(err);
      }
      return; // Failed to serialize.
    }

    var content = H5PIntegration.contents['cid-' + contentId];
    if (content === undefined) {
      content = H5PIntegration.contents['cid-' + contentId] = {};
    }
    if (!content.contentUserData) {
      content.contentUserData = {};
    }
    var preloadedData = content.contentUserData;
    if (preloadedData[options.subContentId] === undefined) {
      preloadedData[options.subContentId] = {};
    }
    if (data === preloadedData[options.subContentId][dataId]) {
      return; // No need to save this twice.
    }

    preloadedData[options.subContentId][dataId] = data;
    contentUserDataAjax(contentId, dataId, options.subContentId, function (error) {
      if (options.errorCallback && error) {
        options.errorCallback(error);
      }
    }, data, options.preloaded, options.deleteOnChange, options.async);
  };

  /**
   * Delete user data for given content.
   *
   * @param {number} contentId
   *   What content to remove data for.
   * @param {string} dataId
   *   Identifies the set of data for this content.
   * @param {string} [subContentId]
   *   Identifies which data belongs to sub content.
   */
  H5P.deleteUserData = function (contentId, dataId, subContentId) {
    if (!subContentId) {
      subContentId = 0; // Default
    }

    // Remove from preloaded/cache
    var preloadedData = H5PIntegration.contents['cid-' + contentId].contentUserData;
    if (preloadedData && preloadedData[subContentId] && preloadedData[subContentId][dataId]) {
      delete preloadedData[subContentId][dataId];
    }

    contentUserDataAjax(contentId, dataId, subContentId, undefined, null);
  };

  /**
   * Function for getting content for a certain ID
   *
   * @param {number} contentId
   * @return {Object}
   */
  H5P.getContentForInstance = function (contentId) {
    var key = 'cid-' + contentId;
    var exists = H5PIntegration && H5PIntegration.contents &&
                 H5PIntegration.contents[key];

    return exists ? H5PIntegration.contents[key] : undefined;
  };

  /**
   * Prepares the content parameters for storing in the clipboard.
   *
   * @class
   * @param {Object} parameters The parameters for the content to store
   * @param {string} [genericProperty] If only part of the parameters are generic, which part
   * @param {string} [specificKey] If the parameters are specific, what content type does it fit
   * @returns {Object} Ready for the clipboard
   */
  H5P.ClipboardItem = function (parameters, genericProperty, specificKey) {
    var self = this;

    /**
     * Set relative dimensions when params contains a file with a width and a height.
     * Very useful to be compatible with wysiwyg editors.
     *
     * @private
     */
    var setDimensionsFromFile = function () {
      if (!self.generic) {
        return;
      }
      var params = self.specific[self.generic];
      if (!params.params.file || !params.params.file.width || !params.params.file.height) {
        return;
      }

      self.width = 20; // %
      self.height = (params.params.file.height / params.params.file.width) * self.width;
    };

    if (!genericProperty) {
      genericProperty = 'action';
      parameters = {
        action: parameters
      };
    }

    self.specific = parameters;

    if (genericProperty && parameters[genericProperty]) {
      self.generic = genericProperty;
    }
    if (specificKey) {
      self.from = specificKey;
    }

    if (window.H5PEditor && H5PEditor.contentId) {
      self.contentId = H5PEditor.contentId;
    }

    if (!self.specific.width && !self.specific.height) {
      setDimensionsFromFile();
    }
  };

  /**
   * Store item in the H5P Clipboard.
   *
   * @param {H5P.ClipboardItem|*} clipboardItem
   */
  H5P.clipboardify = function (clipboardItem) {
    if (!(clipboardItem instanceof H5P.ClipboardItem)) {
      clipboardItem = new H5P.ClipboardItem(clipboardItem);
    }
    H5P.setClipboard(clipboardItem);
  };

  /**
   * This is a cache for pasted data to prevent parsing multiple times.
   * @type {Object}
   */
  var parsedClipboard = null;

  /**
   * Retrieve parsed clipboard data.
   *
   * @return {Object}
   */
  H5P.getClipboard = function () {
    if (!parsedClipboard) {
      parsedClipboard = parseClipboard();
    }

    return parsedClipboard;
  };

  /**
   * Set item in the H5P Clipboard.
   *
   * @param {H5P.ClipboardItem|object} clipboardItem - Data to be set.
   */
  H5P.setClipboard = function (clipboardItem) {
    localStorage.setItem('h5pClipboard', JSON.stringify(clipboardItem));

    // Clear cache
    parsedClipboard = null;

    // Trigger an event so all 'Paste' buttons may be enabled.
    H5P.externalDispatcher.trigger('datainclipboard', {reset: false});
  };

  /**
   * Get config for a library
   *
   * @param string machineName
   * @return Object
   */
  H5P.getLibraryConfig = function (machineName) {
    var hasConfig = H5PIntegration.libraryConfig && H5PIntegration.libraryConfig[machineName];
    return hasConfig ? H5PIntegration.libraryConfig[machineName] : {};
  };

  /**
   * Get item from the H5P Clipboard.
   *
   * @private
   * @param {boolean} [skipUpdateFileUrls]
   * @return {Object}
   */
  var parseClipboard = function () {
    var clipboardData = localStorage.getItem('h5pClipboard');
    if (!clipboardData) {
      return;
    }

    // Try to parse clipboard dat
    try {
      clipboardData = JSON.parse(clipboardData);
    }
    catch (err) {
      console.error('Unable to parse JSON from clipboard.', err);
      return;
    }

    // Update file URLs
    updateFileUrls(clipboardData.specific, function (path) {
      var isTmpFile = (path.substr(-4, 4) === '#tmp');
      if (!isTmpFile && clipboardData.contentId) {
        // Comes from existing content

        if (H5PEditor.contentId) {
          // .. to existing content
          return '../' + clipboardData.contentId + '/' + path;
        }
        else {
          // .. to new content
          return (H5PEditor.contentRelUrl ? H5PEditor.contentRelUrl : '../content/') + clipboardData.contentId + '/' + path;
        }
      }
      return path; // Will automatically be looked for in tmp folder
    });


    if (clipboardData.generic) {
      // Use reference instead of key
      clipboardData.generic = clipboardData.specific[clipboardData.generic];

      // Avoid multiple content with same ID
      delete clipboardData.generic.subContentId;
    }

    return clipboardData;
  };

  /**
   * Update file URLs. Useful when copying content.
   *
   * @private
   * @param {object} params Reference
   * @param {function} handler Modifies the path to work when pasted
   */
  var updateFileUrls = function (params, handler) {
    for (var prop in params) {
      if (params.hasOwnProperty(prop) && params[prop] instanceof Object) {
        var obj = params[prop];
        if (obj.path !== undefined && obj.mime !== undefined) {
          obj.path = handler(obj.path);
        }
        else {
          updateFileUrls(obj, handler);
        }
      }
    }
  };

  // Init H5P when page is fully loadded
  $(document).ready(function () {

    window.addEventListener('storage', function (event) {
      // Pick up clipboard changes from other tabs
      if (event.key === 'h5pClipboard') {
        // Clear cache
        parsedClipboard = null;

        // Trigger an event so all 'Paste' buttons may be enabled.
        H5P.externalDispatcher.trigger('datainclipboard', {reset: event.newValue === null});
      }
    });

    var ccVersions = {
      'default': '4.0',
      '4.0': H5P.t('licenseCC40'),
      '3.0': H5P.t('licenseCC30'),
      '2.5': H5P.t('licenseCC25'),
      '2.0': H5P.t('licenseCC20'),
      '1.0': H5P.t('licenseCC10'),
    };

    /**
     * Maps copyright license codes to their human readable counterpart.
     *
     * @type {Object}
     */
    H5P.copyrightLicenses = {
      'U': H5P.t('licenseU'),
      'CC BY': {
        label: H5P.t('licenseCCBY'),
        link: 'http://creativecommons.org/licenses/by/:version',
        versions: ccVersions
      },
      'CC BY-SA': {
        label: H5P.t('licenseCCBYSA'),
        link: 'http://creativecommons.org/licenses/by-sa/:version',
        versions: ccVersions
      },
      'CC BY-ND': {
        label: H5P.t('licenseCCBYND'),
        link: 'http://creativecommons.org/licenses/by-nd/:version',
        versions: ccVersions
      },
      'CC BY-NC': {
        label: H5P.t('licenseCCBYNC'),
        link: 'http://creativecommons.org/licenses/by-nc/:version',
        versions: ccVersions
      },
      'CC BY-NC-SA': {
        label: H5P.t('licenseCCBYNCSA'),
        link: 'http://creativecommons.org/licenses/by-nc-sa/:version',
        versions: ccVersions
      },
      'CC BY-NC-ND': {
        label: H5P.t('licenseCCBYNCND'),
        link: 'http://creativecommons.org/licenses/by-nc-nd/:version',
        versions: ccVersions
      },
      'CC0 1.0': {
        label: H5P.t('licenseCC010'),
        link: 'https://creativecommons.org/publicdomain/zero/1.0/'
      },
      'GNU GPL': {
        label: H5P.t('licenseGPL'),
        link: 'http://www.gnu.org/licenses/gpl-:version-standalone.html',
        linkVersions: {
          'v3': '3.0',
          'v2': '2.0',
          'v1': '1.0'
        },
        versions: {
          'default': 'v3',
          'v3': H5P.t('licenseV3'),
          'v2': H5P.t('licenseV2'),
          'v1': H5P.t('licenseV1')
        }
      },
      'PD': {
        label: H5P.t('licensePD'),
        versions: {
          'CC0 1.0': {
            label: H5P.t('licenseCC010'),
            link: 'https://creativecommons.org/publicdomain/zero/1.0/'
          },
          'CC PDM': {
            label: H5P.t('licensePDM'),
            link: 'https://creativecommons.org/publicdomain/mark/1.0/'
          }
        }
      },
      'ODC PDDL': '<a href="http://opendatacommons.org/licenses/pddl/1.0/" target="_blank">Public Domain Dedication and Licence</a>',
      'CC PDM': {
        label: H5P.t('licensePDM'),
        link: 'https://creativecommons.org/publicdomain/mark/1.0/'
      },
      'C': H5P.t('licenseC'),
    };

    /**
     * Indicates if H5P is embedded on an external page using iframe.
     * @member {boolean} H5P.externalEmbed
     */

    // Relay events to top window. This must be done before H5P.init
    // since events may be fired on initialization.
    if (H5P.isFramed && H5P.externalEmbed === false) {
      H5P.externalDispatcher.on('*', function (event) {
        window.parent.H5P.externalDispatcher.trigger.call(this, event);
      });
    }

    /**
     * Prevent H5P Core from initializing. Must be overriden before document ready.
     * @member {boolean} H5P.preventInit
     */
    if (!H5P.preventInit) {
      // Note that this start script has to be an external resource for it to
      // load in correct order in IE9.
      H5P.init(document.body);
    }

    if (H5PIntegration.saveFreq !== false) {
      // When was the last state stored
      var lastStoredOn = 0;
      // Store the current state of the H5P when leaving the page.
      var storeCurrentState = function () {
        // Make sure at least 250 ms has passed since last save
        var currentTime = new Date().getTime();
        if (currentTime - lastStoredOn > 250) {
          lastStoredOn = currentTime;
          for (var i = 0; i < H5P.instances.length; i++) {
            var instance = H5P.instances[i];
            if (instance.getCurrentState instanceof Function ||
                typeof instance.getCurrentState === 'function') {
              var state = instance.getCurrentState();
              if (state !== undefined) {
                // Async is not used to prevent the request from being cancelled.
                H5P.setUserData(instance.contentId, 'state', state, {deleteOnChange: true, async: false});
              }
            }
          }
        }
      };
      // iPad does not support beforeunload, therefore using unload
      H5P.$window.one('beforeunload unload', function () {
        // Only want to do this once
        H5P.$window.off('pagehide beforeunload unload');
        storeCurrentState();
      });
      // pagehide is used on iPad when tabs are switched
      H5P.$window.on('pagehide', storeCurrentState);
    }
  });

})(H5P.jQuery);<|MERGE_RESOLUTION|>--- conflicted
+++ resolved
@@ -1,4 +1,4 @@
-ł/*jshint multistr: true */
+/*jshint multistr: true */
 // TODO: Should we split up the generic parts needed by the editor(and others), and the parts needed to "run" H5Ps?
 
 /** @namespace */
@@ -1089,11 +1089,7 @@
     }
   }
 
-<<<<<<< HEAD
-  function buildFromMetadata (data, name, contentId) {
-=======
   function buildFromMetadata(data, name, contentId) {
->>>>>>> 37c0593f
     if (data.metadata) {
       const metadataCopyrights = H5P.buildMetadataCopyrights(data.metadata, name);
       if (metadataCopyrights !== undefined) {
@@ -1109,20 +1105,12 @@
   }
 };
 
-<<<<<<< HEAD
-H5P.buildMetadataCopyrights = function (metadata, contentTypeName) {
-=======
 H5P.buildMetadataCopyrights = function (metadata) {
->>>>>>> 37c0593f
   if (metadata && metadata.license !== undefined && metadata.license !== 'U') {
     var dataset = {
       contentType: metadata.contentType,
       title: metadata.title,
-<<<<<<< HEAD
-      author: (metadata.authors && metadata.authors.length > 0) ? metadata.authors.map(function(author) {
-=======
       author: (metadata.authors && metadata.authors.length > 0) ? metadata.authors.map(function (author) {
->>>>>>> 37c0593f
         return (author.role) ? author.name + ' (' + author.role + ')' : author.name;
       }).join(', ') : undefined,
       source: metadata.source,
@@ -1130,11 +1118,7 @@
       license: metadata.license,
       version: metadata.licenseVersion,
       licenseExtras: metadata.licenseExtras,
-<<<<<<< HEAD
-      changes: (metadata.changes && metadata.changes.length > 0) ? metadata.changes.map(function(change) {
-=======
       changes: (metadata.changes && metadata.changes.length > 0) ? metadata.changes.map(function (change) {
->>>>>>> 37c0593f
         return change.log + (change.author ? ', ' + change.author : '') + (change.date ? ', ' + change.date : '');
       }).join(' / ') : undefined
     };
@@ -2052,11 +2036,7 @@
 
     return crossorigin && urlRegex && url.match(urlRegex) ? crossorigin : null;
   };
-<<<<<<< HEAD
-  
-=======
-
->>>>>>> 37c0593f
+
   /**
    * Async error handling.
    *
