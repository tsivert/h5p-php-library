--- conflicted
+++ resolved
@@ -1301,7 +1301,6 @@
       H5P.init();
     }
   });
-<<<<<<< HEAD
 }
 
  /**
@@ -1327,6 +1326,4 @@
   else if (instance.$ !== undefined) {
     instance.$.on(event, handler)
   }
-=======
->>>>>>> 1420a96a
 }