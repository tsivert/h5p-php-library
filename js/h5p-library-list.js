/*jshint multistr: true */
var H5PLibraryList= H5PLibraryList || {};

(function ($) {

  /**
   * Initializing
   */
  H5PLibraryList.init = function () {
    var $adminContainer = H5PIntegration.getAdminContainer();

    var libraryList = H5PIntegration.getLibraryList();
    if (libraryList.notCached) {
      $adminContainer.append(H5PUtils.getRebuildCache(libraryList.notCached));
    }

    // Create library list
    $adminContainer.append(H5PLibraryList.createLibraryList(H5PIntegration.getLibraryList()));
  };

  /**
   * Create the library list
   *
   * @param {object} libraries List of libraries and headers
   */
  H5PLibraryList.createLibraryList = function (libraries) {
    var t = H5PIntegration.i18n.H5P;
    if(libraries.listData === undefined || libraries.listData.length === 0) {
      return $('<div>' + t.NA + '</div>');
    }

    // Create table
    var $table = H5PUtils.createTable(libraries.listHeaders);
    $table.addClass('libraries');

    // Add libraries
    $.each (libraries.listData, function (index, library) {
      var $libraryRow = H5PUtils.createTableRow([
        library.title,
        '<input class="h5p-admin-restricted" type="checkbox"/>',
        {
          text: library.numContent,
          class: 'h5p-admin-center'
        },
        {
          text: library.numContentDependencies,
          class: 'h5p-admin-center'
        },
        {
          text: library.numLibraryDependencies,
          class: 'h5p-admin-center'
        },
        '<div class="h5p-admin-buttons-wrapper">\
          <button class="h5p-admin-upgrade-library"></button>\
          <button class="h5p-admin-view-library" title="' + t.viewLibrary + '"></button>\
          <button class="h5p-admin-delete-library"></button>\
        </div>'
      ]);
<<<<<<< HEAD
      
      H5PLibraryList.addRestricted($('.h5p-admin-restricted', $libraryRow), library.restrictedUrl, library.restricted);
=======
>>>>>>> af2f01cb

      var hasContent = !(library.numContent === '' || library.numContent === 0);
      if (library.upgradeUrl === null) {
        $('.h5p-admin-upgrade-library', $libraryRow).remove();
      }
      else if (library.upgradeUrl === false || !hasContent) {
        $('.h5p-admin-upgrade-library', $libraryRow).attr('disabled', true);
      }
      else {
        $('.h5p-admin-upgrade-library', $libraryRow).attr('title', t.upgradeLibrary).click(function () {
          window.location.href = library.upgradeUrl;
        });
      }

      // Open details view when clicked
      $('.h5p-admin-view-library', $libraryRow).on('click', function () {
        window.location.href = library.detailsUrl;
      });

      var $deleteButton = $('.h5p-admin-delete-library', $libraryRow);
      if (libraries.notCached !== undefined || hasContent || (library.numContentDependencies !== '' && library.numContentDependencies !== 0) || (library.numLibraryDependencies !== '' && library.numLibraryDependencies !== 0)) {
        // Disabled delete if content.
        $deleteButton.attr('disabled', true);
      }
      else {
        // Go to delete page om click.
        $deleteButton.attr('title', t.deleteLibrary).on('click', function () {
          window.location.href = library.deleteUrl;
        });
      }

      $table.append($libraryRow);
    });

    return $table;
  };
<<<<<<< HEAD
 
  H5PLibraryList.addRestricted = function ($checkbox, url, selected) {
    if (selected === null) {
      $checkbox.remove();
    }
    else {
      $checkbox.change(function () {
        $checkbox.attr('disabled', true);

        $.ajax({
          dataType: 'json',
          url: url,
          cache: false
        }).fail(function () {
          $checkbox.attr('disabled', false);

          // Reset
          $checkbox.attr('checked', !$checkbox.is(':checked'));
        }).done(function (result) {
          url = result.url;
          $checkbox.attr('disabled', false);
        });
      });

      if (selected) {
        $checkbox.attr('checked', true);
      }
    }
  };
  
=======


>>>>>>> af2f01cb
  // Initialize me:
  $(document).ready(function () {
    if (!H5PLibraryList.initialized) {
      H5PLibraryList.initialized = true;
      H5PLibraryList.init();
    }
  });

})(H5P.jQuery);<|MERGE_RESOLUTION|>--- conflicted
+++ resolved
@@ -1,5 +1,5 @@
 /*jshint multistr: true */
-var H5PLibraryList= H5PLibraryList || {};
+var H5PLibraryList = H5PLibraryList || {};
 
 (function ($) {
 
@@ -56,11 +56,8 @@
           <button class="h5p-admin-delete-library"></button>\
         </div>'
       ]);
-<<<<<<< HEAD
-      
+
       H5PLibraryList.addRestricted($('.h5p-admin-restricted', $libraryRow), library.restrictedUrl, library.restricted);
-=======
->>>>>>> af2f01cb
 
       var hasContent = !(library.numContent === '' || library.numContent === 0);
       if (library.upgradeUrl === null) {
@@ -97,8 +94,7 @@
 
     return $table;
   };
-<<<<<<< HEAD
- 
+
   H5PLibraryList.addRestricted = function ($checkbox, url, selected) {
     if (selected === null) {
       $checkbox.remove();
@@ -128,10 +124,6 @@
     }
   };
   
-=======
-
-
->>>>>>> af2f01cb
   // Initialize me:
   $(document).ready(function () {
     if (!H5PLibraryList.initialized) {
