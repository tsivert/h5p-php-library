/*global H5P*/
H5P.ConfirmationDialog = (function (EventDispatcher) {
  "use strict";

  /**
   * Create a confirmation dialog
   *
   * @param [options] Options for confirmation dialog
   * @param [options.instance] Instance that uses confirmation dialog
   * @param [options.headerText] Header text
   * @param [options.dialogText] Dialog text
   * @param [options.cancelText] Cancel dialog button text
   * @param [options.confirmText] Confirm dialog button text
   * @constructor
   */
  function ConfirmationDialog(options) {
    EventDispatcher.call(this);
    var self = this;

    // Default options
    options = options || {};
    options.headerText = options.headerText || H5P.t('confirmDialogHeader');
    options.dialogText = options.dialogText || H5P.t('confirmDialogBody');
    options.cancelText = options.cancelText || H5P.t('cancelLabel');
    options.confirmText = options.confirmText || H5P.t('confirmLabel');

    /**
     * Handle confirming event
     * @param {Event} e
     */
    function dialogConfirmed(e) {
      self.hide();
      self.trigger('confirmed');
      e.preventDefault();
    }

    /**
     * Handle dialog canceled
     * @param {Event} e
     */
    function dialogCanceled(e) {
      self.hide();
      self.trigger('canceled');
      e.preventDefault();
    }

<<<<<<< HEAD
=======
    /**
     * Flow focus to element
     * @param {HTMLElement} element Next element to be focused
     * @param {Event} e Original tab event
     */
    function flowTo(element, e) {
      element.focus();
      e.preventDefault();
    }

>>>>>>> 2ebc9225
    // Offset of exit button
    var exitButtonOffset = 2 * 16;
    var shadowOffset = 8;

    // Determine if we are too large for our container and must resize
    var resizeIFrame = false;

    // Create background
    var popupBackground = document.createElement('div');
    popupBackground.classList
      .add('h5p-confirmation-dialog-background', 'hidden', 'hiding');

    // Create outer popup
    var popup = document.createElement('div');
    popup.classList.add('h5p-confirmation-dialog-popup', 'hidden');
    popup.setAttribute('role', 'dialog');
    popupBackground.appendChild(popup);
    popup.onkeydown = function (e) {
      if (e.which === 27) {// Esc key
        // Exit dialog
        dialogCanceled(e);
      }
    };

    // Popup header
    var header = document.createElement('div');
    header.classList.add('h5p-confirmation-dialog-header');
    popup.appendChild(header);

    // Header text
    var headerText = document.createElement('div');
    headerText.classList.add('h5p-confirmation-dialog-header-text');
    headerText.innerHTML = options.headerText;
    header.appendChild(headerText);

    // Popup body
    var body = document.createElement('div');
    body.classList.add('h5p-confirmation-dialog-body');
    popup.appendChild(body);

    // Popup text
    var text = document.createElement('div');
    text.classList.add('h5p-confirmation-dialog-text');
    text.setAttribute('role', 'alert');
    text.innerHTML = options.dialogText;
    body.appendChild(text);

    // Popup buttons
    var buttons = document.createElement('div');
    buttons.classList.add('h5p-confirmation-dialog-buttons');
    body.appendChild(buttons);

    // Cancel button
    var cancelButton = document.createElement('button');
    cancelButton.classList.add('h5p-core-cancel-button');
    cancelButton.textContent = options.cancelText;
<<<<<<< HEAD
=======

    // Confirm button
    var confirmButton = document.createElement('button');
    confirmButton.classList.add('h5p-core-button',
      'h5p-confirmation-dialog-confirm-button');
    confirmButton.textContent = options.confirmText;

    // Exit button
    var exitButton = document.createElement('button');
    exitButton.classList.add('h5p-confirmation-dialog-exit');
    exitButton.title = options.cancelText;

    // Cancel handler
>>>>>>> 2ebc9225
    cancelButton.onclick = dialogCanceled;
    cancelButton.onkeydown = function (e) {
      if (e.which === 32) { // Space
        dialogCanceled(e);
<<<<<<< HEAD
=======
      }
      else if (e.which === 9 && e.shiftKey) { // Shift-tab
        flowTo(exitButton, e);
>>>>>>> 2ebc9225
      }
    };
    buttons.appendChild(cancelButton);

<<<<<<< HEAD
    // Confirm button
    var confirmButton = document.createElement('button');
    confirmButton.classList.add('h5p-core-button',
      'h5p-confirmation-dialog-confirm-button');
    confirmButton.textContent = options.confirmText;
=======
    // Confirm handler
>>>>>>> 2ebc9225
    confirmButton.onclick = dialogConfirmed;
    confirmButton.onkeydown = function (e) {
      if (e.which === 32) { // Space
        dialogConfirmed(e);
      }
    };
    buttons.appendChild(confirmButton);

<<<<<<< HEAD
    // Exit button
    var exitButton = document.createElement('button');
    exitButton.classList.add('h5p-confirmation-dialog-exit');
=======
    // Exit handler
>>>>>>> 2ebc9225
    exitButton.onclick = dialogCanceled;
    exitButton.onkeydown = function (e) {
      if (e.which === 32) { // Space
        dialogCanceled(e);
<<<<<<< HEAD
=======
      }
      else if (e.which === 9 && !e.shiftKey) { // Tab
        flowTo(cancelButton, e);
>>>>>>> 2ebc9225
      }
    };
    popup.appendChild(exitButton);

    // Wrapper element
    var wrapperElement;

    /**
     * Set parent of confirmation dialog
     * @param {HTMLElement} wrapper
     * @returns {H5P.ConfirmationDialog}
     */
    this.appendTo = function (wrapper) {
      wrapperElement = wrapper;
      return this;
    };

    /**
     * Fit popup to container. Makes sure it doesn't overflow.
     * @params {number} [offsetTop] Offset of popup
     */
    var fitToContainer = function (offsetTop) {
      var popupOffsetTop = parseInt(popup.style.top, 10);
      if (offsetTop) {
        popupOffsetTop = offsetTop;
      }

      // Overflows height
      if (popupOffsetTop + popup.offsetHeight > wrapperElement.offsetHeight) {
        popupOffsetTop = wrapperElement.offsetHeight - popup.offsetHeight - shadowOffset;
      }

      if (popupOffsetTop - exitButtonOffset <= 0) {
        popupOffsetTop = exitButtonOffset + shadowOffset;

        // We are too big and must resize
        resizeIFrame = true;
      }
      popup.style.top = popupOffsetTop + 'px';
    };

    /**
     * Show confirmation dialog
     * @params {number} offsetTop Offset top
     * @returns {H5P.ConfirmationDialog}
     */
    this.show = function (offsetTop) {
      wrapperElement.appendChild(popupBackground);
      popupBackground.classList.remove('hidden');
      fitToContainer(offsetTop);
      setTimeout(function () {
        popup.classList.remove('hidden');
        popupBackground.classList.remove('hiding');

        setTimeout(function () {
          // Focus confirm button
          confirmButton.focus();

          // Resize iFrame if necessary
          if (resizeIFrame && options.instance) {
            var minHeight = parseInt(popup.offsetHeight, 10) +
              exitButtonOffset + (2 * shadowOffset);
            wrapperElement.style.minHeight = minHeight + 'px';
            options.instance.trigger('resize');
            resizeIFrame = false;
          }
        }, 100);
      }, 0);

      return this;
    };

    /**
     * Hide confirmation dialog
     * @returns {H5P.ConfirmationDialog}
     */
    this.hide = function () {
      popupBackground.classList.add('hiding');
      popup.classList.add('hidden');
      setTimeout(function () {
        popupBackground.classList.add('hidden');
        wrapperElement.removeChild(popupBackground);
      }, 100);

      return this;
    };
  }

  ConfirmationDialog.prototype = Object.create(EventDispatcher.prototype);
  ConfirmationDialog.prototype.constructor = ConfirmationDialog;

  return ConfirmationDialog;

}(H5P.EventDispatcher));<|MERGE_RESOLUTION|>--- conflicted
+++ resolved
@@ -44,8 +44,6 @@
       e.preventDefault();
     }
 
-<<<<<<< HEAD
-=======
     /**
      * Flow focus to element
      * @param {HTMLElement} element Next element to be focused
@@ -56,7 +54,6 @@
       e.preventDefault();
     }
 
->>>>>>> 2ebc9225
     // Offset of exit button
     var exitButtonOffset = 2 * 16;
     var shadowOffset = 8;
@@ -113,8 +110,6 @@
     var cancelButton = document.createElement('button');
     cancelButton.classList.add('h5p-core-cancel-button');
     cancelButton.textContent = options.cancelText;
-<<<<<<< HEAD
-=======
 
     // Confirm button
     var confirmButton = document.createElement('button');
@@ -128,30 +123,18 @@
     exitButton.title = options.cancelText;
 
     // Cancel handler
->>>>>>> 2ebc9225
     cancelButton.onclick = dialogCanceled;
     cancelButton.onkeydown = function (e) {
       if (e.which === 32) { // Space
         dialogCanceled(e);
-<<<<<<< HEAD
-=======
       }
       else if (e.which === 9 && e.shiftKey) { // Shift-tab
         flowTo(exitButton, e);
->>>>>>> 2ebc9225
       }
     };
     buttons.appendChild(cancelButton);
 
-<<<<<<< HEAD
-    // Confirm button
-    var confirmButton = document.createElement('button');
-    confirmButton.classList.add('h5p-core-button',
-      'h5p-confirmation-dialog-confirm-button');
-    confirmButton.textContent = options.confirmText;
-=======
     // Confirm handler
->>>>>>> 2ebc9225
     confirmButton.onclick = dialogConfirmed;
     confirmButton.onkeydown = function (e) {
       if (e.which === 32) { // Space
@@ -160,23 +143,14 @@
     };
     buttons.appendChild(confirmButton);
 
-<<<<<<< HEAD
-    // Exit button
-    var exitButton = document.createElement('button');
-    exitButton.classList.add('h5p-confirmation-dialog-exit');
-=======
     // Exit handler
->>>>>>> 2ebc9225
     exitButton.onclick = dialogCanceled;
     exitButton.onkeydown = function (e) {
       if (e.which === 32) { // Space
         dialogCanceled(e);
-<<<<<<< HEAD
-=======
       }
       else if (e.which === 9 && !e.shiftKey) { // Tab
         flowTo(cancelButton, e);
->>>>>>> 2ebc9225
       }
     };
     popup.appendChild(exitButton);
