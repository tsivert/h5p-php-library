--- conflicted
+++ resolved
@@ -263,16 +263,14 @@
     self.current++;
     self.working++;
 
-<<<<<<< HEAD
     self.trigger('assign', {
       id: id
     });
-=======
+
     // Rewrap metadata
     if (self.extras.metadata) {
       self.extras.metadata = self.extras.metadata[id];
     }
->>>>>>> b1db4425
 
     if (worker) {
       worker.postMessage({
