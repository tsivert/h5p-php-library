/* global H5PAdminIntegration H5PUtils */

<<<<<<< HEAD
(function ($, Version, EventDispatcher) {
  var info, $container, librariesCache = {}, scriptsCache = {};
=======
(function ($, Version) {
  var info, $log, $container, librariesCache = {}, scriptsCache = {};
>>>>>>> 415e1010

  // Initialize
  $(document).ready(function () {
    // Get library info
    info = H5PAdminIntegration.libraryInfo;

    // Get and reset container
    const $wrapper = $('#h5p-admin-container').html('');
    $log = $('<ul class="content-upgrade-log"></ul>').appendTo($wrapper);
    $container = $('<div><p>' + info.message + '</p></div>').appendTo($wrapper);

    // Make it possible to select version
    var $version = $(getVersionSelect(info.versions)).appendTo($container);

    // Add "go" button
    $('<button/>', {
      class: 'h5p-admin-upgrade-button',
      text: info.buttonLabel,
      click: function () {
        // Start new content upgrade
        new ContentUpgrade($version.val());
      }
    }).appendTo($container);
  });

  /**
   * Generate html for version select.
   *
   * @param {Object} versions
   * @returns {String}
   */
  var getVersionSelect = function (versions) {
    var html = '';
    for (var id in versions) {
      html += '<option value="' + id + '">' + versions[id] + '</option>';
    }
    if (html !== '') {
      html = '<select>' + html + '</select>';
      return html;
    }
  };

  /**
   * Displays a throbber in the status field.
   *
   * @param {String} msg
   * @returns {_L1.Throbber}
   */
  function Throbber(msg) {
    var $throbber = H5PUtils.throbber(msg);
    $container.html('').append($throbber);

    /**
     * Makes it possible to set the progress.
     *
     * @param {String} progress
     */
    this.setProgress = function (progress) {
      $throbber.text(msg + ' ' + progress);
    };
  }

  /**
   * Start a new content upgrade.
   *
   * @param {Number} libraryId
   * @param {Object} events
   * @returns {_L1.ContentUpgrade}
   */
  function ContentUpgrade(libraryId, events) {
    if( typeof EventDispatcher !== 'undefined'){
      EventDispatcher.call(this);
      if( typeof events !== 'undefined'){
          for (var i in events){
              this.on(i, events[i]);
          }
      }
    }

    var self = this;

    // Get selected version
    self.version = new Version(info.versions[libraryId]);
    self.version.libraryId = libraryId;

    // Create throbber with loading text and progress
    self.throbber = new Throbber(info.inProgress.replace('%ver', self.version));

    self.started = new Date().getTime();
    self.io = 0;

    // Track number of working
    self.working = 0;

    var start = function () {
      self.trigger('start');

      // Get the next batch
      self.nextBatch({
        libraryId: libraryId,
        token: info.token
      });
    };

    if (window.Worker !== undefined) {
      // Prepare our workers
      self.initWorkers();
      start();
    }
    else {
      // No workers, do the job ourselves
      self.loadScript(info.scriptBaseUrl + '/h5p-content-upgrade-process.js' + info.buster, start);
    }
  }

  /**
   * Initialize workers
   */
  ContentUpgrade.prototype.initWorkers = function () {
    var self = this;

    // Determine number of workers (defaults to 4)
    var numWorkers = (window.navigator !== undefined && window.navigator.hardwareConcurrency ? window.navigator.hardwareConcurrency : 4);
    self.workers = new Array(numWorkers);

    // Register message handlers
    var messageHandlers = {
      done: function (result) {
        self.workDone(result.id, result.params, this);
      },
      error: function (error) {
        self.printError(error.err);
        self.workDone(error.id, null, this);
      },
      loadLibrary: function (details) {
        var worker = this;
        self.loadLibrary(details.name, new Version(details.version), function (err, library) {
          if (err) {
            // Reset worker?
            return;
          }

          worker.postMessage({
            action: 'libraryLoaded',
            library: library
          });
        });
      }
    };

    for (var i = 0; i < numWorkers; i++) {
      self.workers[i] = new Worker(info.scriptBaseUrl + '/h5p-content-upgrade-worker.js' + info.buster);
      self.workers[i].onmessage = function (event) {
        if (event.data.action !== undefined && messageHandlers[event.data.action]) {
          messageHandlers[event.data.action].call(this, event.data);
        }
      };
    }
  };

  /**
   * Get the next batch and start processing it.
   *
   * @param {Object} outData
   */
  ContentUpgrade.prototype.nextBatch = function (outData) {
    var self = this;

    // Track time spent on IO
    var start = new Date().getTime();
    $.post(info.infoUrl, outData, function (inData) {
      self.io += new Date().getTime() - start;
      if (!(inData instanceof Object)) {
        // Print errors from backend
        return self.setStatus(inData);
      }
      if (inData.left === 0) {
        var total = new Date().getTime() - self.started;

        if (window.console && console.log) {
          console.log('The upgrade process took ' + (total / 1000) + ' seconds. (' + (Math.round((self.io / (total / 100)) * 100) / 100) + ' % IO)' );
        }

        // Terminate workers
        self.terminate();

        // Nothing left to process
        return self.setStatus(info.done);
      }

      self.left = inData.left;
      self.token = inData.token;

      // Start processing
      self.processBatch(inData.params, inData.skipped);
    });
  };

  /**
   * Set current status message.
   *
   * @param {String} msg
   */
  ContentUpgrade.prototype.setStatus = function (msg) {
    this.trigger('status', {
      message: msg
    });
    $container.html(msg);
  };

  /**
   * Process the given parameters.
   *
   * @param {Object} parameters
   */
  ContentUpgrade.prototype.processBatch = function (parameters, skipped) {
    var self = this;

    // Track upgraded params
    self.upgraded = {};
    self.skipped = skipped;

    // Track current batch
    self.parameters = parameters;

    // Create id mapping
    self.ids = [];
    for (var id in parameters) {
      if (parameters.hasOwnProperty(id)) {
        self.ids.push(id);
      }
    }

    // Keep track of current content
    self.current = -1;

    if (self.workers !== undefined) {
      // Assign each worker content to upgrade
      for (var i = 0; i < self.workers.length; i++) {
        self.assignWork(self.workers[i]);
      }
    }
    else {

      self.assignWork();
    }
  };

  /**
   *
   */
  ContentUpgrade.prototype.assignWork = function (worker) {
    var self = this;

    var id = self.ids[self.current + 1];
    if (id === undefined) {
      return false; // Out of work
    }
    self.current++;
    self.working++;

    self.trigger('assign', {
      id: id
    });

    // Rewrap metadata
    if (self.extras.metadata) {
      self.extras.metadata = self.extras.metadata[id];
    }

    if (worker) {
      worker.postMessage({
        action: 'newJob',
        id: id,
        name: info.library.name,
        oldVersion: info.library.version,
        newVersion: self.version.toString(),
        params: self.parameters[id]
      });
    }
    else {
      new H5P.ContentUpgradeProcess(info.library.name, new Version(info.library.version), self.version, self.parameters[id], id, function loadLibrary(name, version, next) {
        self.loadLibrary(name, version, function (err, library) {
          if (library.upgradesScript) {
            self.loadScript(library.upgradesScript, function (err) {
              if (err) {
                err = info.errorScript.replace('%lib', name + ' ' + version);
              }
              next(err, library);
            });
          }
          else {
            next(null, library);
          }
        });

      }, function done(err, result) {
        if (err) {
          self.printError(err);
          result = null;
        }

        self.workDone(id, result);
      });
    }
  };

  /**
   *
   */
  ContentUpgrade.prototype.workDone = function (id, result, worker) {
    var self = this;

    self.working--;
    if (result === null) {
      self.skipped.push(id);
    }
    else {
      self.upgraded[id] = result;
    }

    // Update progress message
    var percentComplete = Math.round((info.total - self.left + self.current) / (info.total / 100));
    self.throbber.setProgress(percentComplete + ' %');

    self.trigger('upgraded', {
      id: id,
      params: result,
      percentComplete: percentComplete,
    });

    // Assign next job
    if (self.assignWork(worker) === false && self.working === 0) {
      // All workers have finsihed.
      self.nextBatch({
        libraryId: self.version.libraryId,
        token: self.token,
        skipped: JSON.stringify(self.skipped),
        params: JSON.stringify(self.upgraded)
      });
    }
  };

  /**
   *
   */
  ContentUpgrade.prototype.terminate = function () {
    var self = this;

    if (self.workers) {
      // Stop all workers
      for (var i = 0; i < self.workers.length; i++) {
        self.workers[i].terminate();
      }
    }

    self.trigger('terminate');
  };

  var librariesLoadedCallbacks = {};

  /**
   * Load library data needed for content upgrade.
   *
   * @param {String} name
   * @param {Version} version
   * @param {Function} next
   */
  ContentUpgrade.prototype.loadLibrary = function (name, version, next) {
    var self = this;

    var key = name + '/' + version.major + '/' + version.minor;

    if (librariesCache[key] === true) {
      // Library is being loaded, que callback
      if (librariesLoadedCallbacks[key] === undefined) {
        librariesLoadedCallbacks[key] = [next];
        return;
      }
      librariesLoadedCallbacks[key].push(next);
      return;
    }
    else if (librariesCache[key] !== undefined) {
      // Library has been loaded before. Return cache.
      next(null, librariesCache[key]);
      return;
    }

    // Track time spent loading
    var start = new Date().getTime();
    librariesCache[key] = true;
    $.ajax({
      dataType: 'json',
      cache: true,
      url: info.libraryBaseUrl + '/' + key
    }).fail(function () {
      self.io += new Date().getTime() - start;
      next(info.errorData.replace('%lib', name + ' ' + version));
    }).done(function (library) {
      self.io += new Date().getTime() - start;
      librariesCache[key] = library;
      next(null, library);

      if (librariesLoadedCallbacks[key] !== undefined) {
        for (var i = 0; i < librariesLoadedCallbacks[key].length; i++) {
          librariesLoadedCallbacks[key][i](null, library);
        }
      }
      delete librariesLoadedCallbacks[key];
    });
  };

  /**
   * Load script with upgrade hooks.
   *
   * @param {String} url
   * @param {Function} next
   */
  ContentUpgrade.prototype.loadScript = function (url, next) {
    var self = this;

    if (scriptsCache[url] !== undefined) {
      next();
      return;
    }

    // Track time spent loading
    var start = new Date().getTime();
    $.ajax({
      dataType: 'script',
      cache: true,
      url: url
    }).fail(function () {
      self.io += new Date().getTime() - start;
      next(true);
    }).done(function () {
      scriptsCache[url] = true;
      self.io += new Date().getTime() - start;
      next();
    });
  };

  /**
   *
   */
  ContentUpgrade.prototype.printError = function (error) {
    var self = this;

    switch (error.type) {
      case 'errorParamsBroken':
        error = info.errorContent.replace('%id', error.id) + ' ' + info.errorParamsBroken;
        break;

      case 'libraryMissing':
        error = info.errorLibrary.replace('%lib', error.library);
        break;

      case 'scriptMissing':
        error = info.errorScript.replace('%lib', error.library);
        break;

      case 'errorTooHighVersion':
        error = info.errorContent.replace('%id', error.id) + ' ' + info.errorTooHighVersion.replace('%used', error.used).replace('%supported', error.supported);
        break;

      case 'errorNotSupported':
        error = info.errorContent.replace('%id', error.id) + ' ' + info.errorNotSupported.replace('%used', error.used);
        break;
    }

<<<<<<< HEAD
    self.trigger('error', {
      message: error,
      infoError: info.error,
    });

    self.setStatus('<p>' + info.error + '<br/>' + error + '</p>');
=======
    $('<li>' + info.error + '<br/>' + error + '</li>').appendTo($log);
>>>>>>> 415e1010
  };

  /**
   * Trigger
   * Fallback function in case EventDispatcher is undefined
   */
  ContentUpgrade.prototype.trigger = function () {};

  H5P.ContentUpgrade = ContentUpgrade;

})(H5P.jQuery, H5P.Version, H5P.EventDispatcher);<|MERGE_RESOLUTION|>--- conflicted
+++ resolved
@@ -1,12 +1,7 @@
 /* global H5PAdminIntegration H5PUtils */
 
-<<<<<<< HEAD
 (function ($, Version, EventDispatcher) {
-  var info, $container, librariesCache = {}, scriptsCache = {};
-=======
-(function ($, Version) {
   var info, $log, $container, librariesCache = {}, scriptsCache = {};
->>>>>>> 415e1010
 
   // Initialize
   $(document).ready(function () {
@@ -477,16 +472,12 @@
         break;
     }
 
-<<<<<<< HEAD
     self.trigger('error', {
       message: error,
       infoError: info.error,
     });
 
-    self.setStatus('<p>' + info.error + '<br/>' + error + '</p>');
-=======
     $('<li>' + info.error + '<br/>' + error + '</li>').appendTo($log);
->>>>>>> 415e1010
   };
 
   /**
