--- conflicted
+++ resolved
@@ -1,10 +1,6 @@
 This folder contains the general H5P library. The files within this folder are not specific to any framework.
 
-<<<<<<< HEAD
-Any interaction with LMS, CMS or other frameworks is done through interfaces. Platforms needs to implement
-=======
 Any interaction with an LMS, CMS or other frameworks is done through interfaces. Platforms need to implement
->>>>>>> f510d0f0
 the H5PFrameworkInterface(in h5p.classes.php) and also do the following:
 
  - Provide a form for uploading H5P packages.
