<?php
/**
 * Interface defining functions the h5p library needs the framework to implement
 */
interface H5PFrameworkInterface {

  /**
   * Returns info for the current platform
   *
   * @return array
   *   An associative array containing:
   *   - name: The name of the platform, for instance "Wordpress"
   *   - version: The version of the platform, for instance "4.0"
   *   - h5pVersion: The version of the H5P plugin/module
   */
  public function getPlatformInfo();


  /**
   * Fetches a file from a remote server using HTTP GET
   *
   * @param $url
   * @param $data
   * @return string The content (response body). NULL if something went wrong
   */
  public function fetchExternalData($url, $data);

  /**
   * Set the tutorial URL for a library. All versions of the library is set
   *
   * @param string $machineName
   * @param string $tutorialUrl
   */
  public function setLibraryTutorialUrl($machineName, $tutorialUrl);

  /**
   * Show the user an error message
   *
   * @param string $message
   *   The error message
   */
  public function setErrorMessage($message);

  /**
   * Show the user an information message
   *
   * @param string $message
   *  The error message
   */
  public function setInfoMessage($message);

  /**
   * Translation function
   *
   * @param string $message
   *  The english string to be translated.
   * @param array $replacements
   *   An associative array of replacements to make after translation. Incidences
   *   of any key in this array are replaced with the corresponding value. Based
   *   on the first character of the key, the value is escaped and/or themed:
   *    - !variable: inserted as is
   *    - @variable: escape plain text to HTML
   *    - %variable: escape text and theme as a placeholder for user-submitted
   *      content
   * @return string Translated string
   * Translated string
   */
  public function t($message, $replacements = array());

  /**
   * Get the Path to the last uploaded h5p
   *
   * @return string
   *   Path to the folder where the last uploaded h5p for this session is located.
   */
  public function getUploadedH5pFolderPath();

  /**
   * Get the path to the last uploaded h5p file
   *
   * @return string
   *   Path to the last uploaded h5p
   */
  public function getUploadedH5pPath();

  /**
   * Get a list of the current installed libraries
   *
   * @return array
   *   Associative array containing one entry per machine name.
   *   For each machineName there is a list of libraries(with different versions)
   */
  public function loadLibraries();

  /**
   * Returns the URL to the library admin page
   *
   * @return string
   *   URL to admin page
   */
  public function getAdminUrl();

  /**
   * Get id to an existing library.
   * If version number is not specified, the newest version will be returned.
   *
   * @param string $machineName
   *   The librarys machine name
   * @param int $majorVersion
   *   Optional major version number for library
   * @param int $minorVersion
   *   Optional minor version number for library
   * @return int
   *   The id of the specified library or FALSE
   */
  public function getLibraryId($machineName, $majorVersion = NULL, $minorVersion = NULL);

  /**
   * Get file extension whitelist
   *
   * The default extension list is part of h5p, but admins should be allowed to modify it
   *
   * @param boolean $isLibrary
   *   TRUE if this is the whitelist for a library. FALSE if it is the whitelist
   *   for the content folder we are getting
   * @param string $defaultContentWhitelist
   *   A string of file extensions separated by whitespace
   * @param string $defaultLibraryWhitelist
   *   A string of file extensions separated by whitespace
   */
  public function getWhitelist($isLibrary, $defaultContentWhitelist, $defaultLibraryWhitelist);

  /**
   * Is the library a patched version of an existing library?
   *
   * @param object $library
   *   An associative array containing:
   *   - machineName: The library machineName
   *   - majorVersion: The librarys majorVersion
   *   - minorVersion: The librarys minorVersion
   *   - patchVersion: The librarys patchVersion
   * @return boolean
   *   TRUE if the library is a patched version of an existing library
   *   FALSE otherwise
   */
  public function isPatchedLibrary($library);

  /**
   * Is H5P in development mode?
   *
   * @return boolean
   *  TRUE if H5P development mode is active
   *  FALSE otherwise
   */
  public function isInDevMode();

  /**
   * Is the current user allowed to update libraries?
   *
   * @return boolean
   *  TRUE if the user is allowed to update libraries
   *  FALSE if the user is not allowed to update libraries
   */
  public function mayUpdateLibraries();

  /**
   * Store data about a library
   *
   * Also fills in the libraryId in the libraryData object if the object is new
   *
   * @param object $libraryData
   *   Associative array containing:
   *   - libraryId: The id of the library if it is an existing library.
   *   - title: The library's name
   *   - machineName: The library machineName
   *   - majorVersion: The library's majorVersion
   *   - minorVersion: The library's minorVersion
   *   - patchVersion: The library's patchVersion
   *   - runnable: 1 if the library is a content type, 0 otherwise
   *   - fullscreen(optional): 1 if the library supports fullscreen, 0 otherwise
   *   - embedTypes(optional): list of supported embed types
   *   - preloadedJs(optional): list of associative arrays containing:
   *     - path: path to a js file relative to the library root folder
   *   - preloadedCss(optional): list of associative arrays containing:
   *     - path: path to css file relative to the library root folder
   *   - dropLibraryCss(optional): list of associative arrays containing:
   *     - machineName: machine name for the librarys that are to drop their css
   *   - semantics(optional): Json describing the content structure for the library
   *   - language(optional): associative array containing:
   *     - languageCode: Translation in json format
   * @param bool $new
   * @return
   */
  public function saveLibraryData(&$libraryData, $new = TRUE);

  /**
   * Insert new content.
   *
   * @param array $content
   *   An associative array containing:
   *   - id: The content id
   *   - params: The content in json format
   *   - library: An associative array containing:
   *     - libraryId: The id of the main library for this content
   * @param int $contentMainId
   *   Main id for the content if this is a system that supports versions
   */
  public function insertContent($content, $contentMainId = NULL);

  /**
   * Update old content.
   *
   * @param array $content
   *   An associative array containing:
   *   - id: The content id
   *   - params: The content in json format
   *   - library: An associative array containing:
   *     - libraryId: The id of the main library for this content
   * @param int $contentMainId
   *   Main id for the content if this is a system that supports versions
   */
  public function updateContent($content, $contentMainId = NULL);

  /**
   * Resets marked user data for the given content.
   *
   * @param int $contentId
   */
  public function resetContentUserData($contentId);

  /**
   * Save what libraries a library is depending on
   *
   * @param int $libraryId
   *   Library Id for the library we're saving dependencies for
   * @param array $dependencies
   *   List of dependencies as associative arrays containing:
   *   - machineName: The library machineName
   *   - majorVersion: The library's majorVersion
   *   - minorVersion: The library's minorVersion
   * @param string $dependency_type
   *   What type of dependency this is, the following values are allowed:
   *   - editor
   *   - preloaded
   *   - dynamic
   */
  public function saveLibraryDependencies($libraryId, $dependencies, $dependency_type);

  /**
   * Give an H5P the same library dependencies as a given H5P
   *
   * @param int $contentId
   *   Id identifying the content
   * @param int $copyFromId
   *   Id identifying the content to be copied
   * @param int $contentMainId
   *   Main id for the content, typically used in frameworks
   *   That supports versions. (In this case the content id will typically be
   *   the version id, and the contentMainId will be the frameworks content id
   */
  public function copyLibraryUsage($contentId, $copyFromId, $contentMainId = NULL);

  /**
   * Deletes content data
   *
   * @param int $contentId
   *   Id identifying the content
   */
  public function deleteContentData($contentId);

  /**
   * Delete what libraries a content item is using
   *
   * @param int $contentId
   *   Content Id of the content we'll be deleting library usage for
   */
  public function deleteLibraryUsage($contentId);

  /**
   * Saves what libraries the content uses
   *
   * @param int $contentId
   *   Id identifying the content
   * @param array $librariesInUse
   *   List of libraries the content uses. Libraries consist of associative arrays with:
   *   - library: Associative array containing:
   *     - dropLibraryCss(optional): comma separated list of machineNames
   *     - machineName: Machine name for the library
   *     - libraryId: Id of the library
   *   - type: The dependency type. Allowed values:
   *     - editor
   *     - dynamic
   *     - preloaded
   */
  public function saveLibraryUsage($contentId, $librariesInUse);

  /**
   * Get number of content/nodes using a library, and the number of
   * dependencies to other libraries
   *
   * @param int $libraryId
   *   Library identifier
   * @return array
   *   Associative array containing:
   *   - content: Number of content using the library
   *   - libraries: Number of libraries depending on the library
   */
  public function getLibraryUsage($libraryId);

  /**
   * Loads a library
   *
   * @param string $machineName
   *   The library's machine name
   * @param int $majorVersion
   *   The library's major version
   * @param int $minorVersion
   *   The library's minor version
   * @return array|FALSE
   *   FALSE if the library does not exist.
   *   Otherwise an associative array containing:
   *   - libraryId: The id of the library if it is an existing library.
   *   - title: The library's name
   *   - machineName: The library machineName
   *   - majorVersion: The library's majorVersion
   *   - minorVersion: The library's minorVersion
   *   - patchVersion: The library's patchVersion
   *   - runnable: 1 if the library is a content type, 0 otherwise
   *   - fullscreen(optional): 1 if the library supports fullscreen, 0 otherwise
   *   - embedTypes(optional): list of supported embed types
   *   - preloadedJs(optional): comma separated string with js file paths
   *   - preloadedCss(optional): comma separated sting with css file paths
   *   - dropLibraryCss(optional): list of associative arrays containing:
   *     - machineName: machine name for the librarys that are to drop their css
   *   - semantics(optional): Json describing the content structure for the library
   *   - preloadedDependencies(optional): list of associative arrays containing:
   *     - machineName: Machine name for a library this library is depending on
   *     - majorVersion: Major version for a library this library is depending on
   *     - minorVersion: Minor for a library this library is depending on
   *   - dynamicDependencies(optional): list of associative arrays containing:
   *     - machineName: Machine name for a library this library is depending on
   *     - majorVersion: Major version for a library this library is depending on
   *     - minorVersion: Minor for a library this library is depending on
   *   - editorDependencies(optional): list of associative arrays containing:
   *     - machineName: Machine name for a library this library is depending on
   *     - majorVersion: Major version for a library this library is depending on
   *     - minorVersion: Minor for a library this library is depending on
   */
  public function loadLibrary($machineName, $majorVersion, $minorVersion);

  /**
   * Loads library semantics.
   *
   * @param string $machineName
   *   Machine name for the library
   * @param int $majorVersion
   *   The library's major version
   * @param int $minorVersion
   *   The library's minor version
   * @return string
   *   The library's semantics as json
   */
  public function loadLibrarySemantics($machineName, $majorVersion, $minorVersion);

  /**
   * Makes it possible to alter the semantics, adding custom fields, etc.
   *
   * @param array $semantics
   *   Associative array representing the semantics
   * @param string $machineName
   *   The library's machine name
   * @param int $majorVersion
   *   The library's major version
   * @param int $minorVersion
   *   The library's minor version
   */
  public function alterLibrarySemantics(&$semantics, $machineName, $majorVersion, $minorVersion);

  /**
   * Delete all dependencies belonging to given library
   *
   * @param int $libraryId
   *   Library identifier
   */
  public function deleteLibraryDependencies($libraryId);

  /**
   * Start an atomic operation against the dependency storage
   */
  public function lockDependencyStorage();

  /**
   * Stops an atomic operation against the dependency storage
   */
  public function unlockDependencyStorage();


  /**
   * Delete a library from database and file system
   *
   * @param stdClass $library
   *   Library object with id, name, major version and minor version.
   */
  public function deleteLibrary($library);

  /**
   * Load content.
   *
   * @param int $id
   *   Content identifier
   * @return array
   *   Associative array containing:
   *   - contentId: Identifier for the content
   *   - params: json content as string
   *   - embedType: csv of embed types
   *   - title: The contents title
   *   - language: Language code for the content
   *   - libraryId: Id for the main library
   *   - libraryName: The library machine name
   *   - libraryMajorVersion: The library's majorVersion
   *   - libraryMinorVersion: The library's minorVersion
   *   - libraryEmbedTypes: CSV of the main library's embed types
   *   - libraryFullscreen: 1 if fullscreen is supported. 0 otherwise.
   */
  public function loadContent($id);

  /**
   * Load dependencies for the given content of the given type.
   *
   * @param int $id
   *   Content identifier
   * @param int $type
   *   Dependency types. Allowed values:
   *   - editor
   *   - preloaded
   *   - dynamic
   * @return array
   *   List of associative arrays containing:
   *   - libraryId: The id of the library if it is an existing library.
   *   - machineName: The library machineName
   *   - majorVersion: The library's majorVersion
   *   - minorVersion: The library's minorVersion
   *   - patchVersion: The library's patchVersion
   *   - preloadedJs(optional): comma separated string with js file paths
   *   - preloadedCss(optional): comma separated sting with css file paths
   *   - dropCss(optional): csv of machine names
   */
  public function loadContentDependencies($id, $type = NULL);

  /**
   * Get stored setting.
   *
   * @param string $name
   *   Identifier for the setting
   * @param string $default
   *   Optional default value if settings is not set
   * @return mixed
   *   Whatever has been stored as the setting
   */
  public function getOption($name, $default = NULL);

  /**
   * Stores the given setting.
   * For example when did we last check h5p.org for updates to our libraries.
   *
   * @param string $name
   *   Identifier for the setting
   * @param mixed $value Data
   *   Whatever we want to store as the setting
   */
  public function setOption($name, $value);

  /**
   * This will update selected fields on the given content.
   *
   * @param int $id Content identifier
   * @param array $fields Content fields, e.g. filtered or slug.
   */
  public function updateContentFields($id, $fields);

  /**
   * Will clear filtered params for all the content that uses the specified
   * library. This means that the content dependencies will have to be rebuilt,
   * and the parameters re-filtered.
   *
   * @param int $library_id
   */
  public function clearFilteredParameters($library_id);

  /**
   * Get number of contents that has to get their content dependencies rebuilt
   * and parameters re-filtered.
   *
   * @return int
   */
  public function getNumNotFiltered();

  /**
   * Get number of contents using library as main library.
   *
   * @param int $libraryId
   * @return int
   */
  public function getNumContent($libraryId);

  /**
   * Determines if content slug is used.
   *
   * @param string $slug
   * @return boolean
   */
  public function isContentSlugAvailable($slug);

  /**
   * Generates statistics from the event log per library
   *
   * @param string $type Type of event to generate stats for
   * @return array Number values indexed by library name and version
   */
  public function getLibraryStats($type);

  /**
   * Aggregate the current number of H5P authors
   * @return int
   */
  public function getNumAuthors();

  /**
   * Stores hash keys for cached assets, aggregated JavaScripts and
   * stylesheets, and connects it to libraries so that we know which cache file
   * to delete when a library is updated.
   *
   * @param string $key
   *  Hash key for the given libraries
   * @param array $libraries
   *  List of dependencies(libraries) used to create the key
   */
  public function saveCachedAssets($key, $libraries);

  /**
   * Locate hash keys for given library and delete them.
   * Used when cache file are deleted.
   *
   * @param int $library_id
   *  Library identifier
   * @return array
   *  List of hash keys removed
   */
  public function deleteCachedAssets($library_id);

  /**
   * Get the amount of content items associated to a library
   * return int
   */
  public function getLibraryContentCount();

  /**
   * Will trigger after the export file is created.
   */
  public function afterExportCreated();

  /**
   * Check if user has permissions to an action
   *
   * @method hasPermission
   * @param  [H5PPermission] $permission Permission type, ref H5PPermission
   * @param  [int]           $id         Id need by platform to determine permission
   * @return boolean
   */
  public function hasPermission($permission, $id = NULL);

  /**
   * Replaces existing content type cache with the one passed in
   *
   * @param object $contentTypeCache Json with an array called 'libraries'
   *  containing the new content type cache that should replace the old one.
   */
  public function replaceContentTypeCache($contentTypeCache);
}

/**
 * This class is used for validating H5P files
 */
class H5PValidator {
  public $h5pF;
  public $h5pC;

  // Schemas used to validate the h5p files
  private $h5pRequired = array(
    'title' => '/^.{1,255}$/',
    'language' => '/^[-a-zA-Z]{1,10}$/',
    'preloadedDependencies' => array(
      'machineName' => '/^[\w0-9\-\.]{1,255}$/i',
      'majorVersion' => '/^[0-9]{1,5}$/',
      'minorVersion' => '/^[0-9]{1,5}$/',
    ),
    'mainLibrary' => '/^[$a-z_][0-9a-z_\.$]{1,254}$/i',
    'embedTypes' => array('iframe', 'div'),
  );

  private $h5pOptional = array(
    'contentType' => '/^.{1,255}$/',
    'author' => '/^.{1,255}$/',
    'license' => '/^(cc-by|cc-by-sa|cc-by-nd|cc-by-nc|cc-by-nc-sa|cc-by-nc-nd|pd|cr|MIT|GPL1|GPL2|GPL3|MPL|MPL2)$/',
    'dynamicDependencies' => array(
      'machineName' => '/^[\w0-9\-\.]{1,255}$/i',
      'majorVersion' => '/^[0-9]{1,5}$/',
      'minorVersion' => '/^[0-9]{1,5}$/',
    ),
    'w' => '/^[0-9]{1,4}$/',
    'h' => '/^[0-9]{1,4}$/',
    'metaKeywords' => '/^.{1,}$/',
    'metaDescription' => '/^.{1,}$/',
  );

  // Schemas used to validate the library files
  private $libraryRequired = array(
    'title' => '/^.{1,255}$/',
    'majorVersion' => '/^[0-9]{1,5}$/',
    'minorVersion' => '/^[0-9]{1,5}$/',
    'patchVersion' => '/^[0-9]{1,5}$/',
    'machineName' => '/^[\w0-9\-\.]{1,255}$/i',
    'runnable' => '/^(0|1)$/',
  );

  private $libraryOptional  = array(
    'author' => '/^.{1,255}$/',
    'license' => '/^(cc-by|cc-by-sa|cc-by-nd|cc-by-nc|cc-by-nc-sa|cc-by-nc-nd|pd|cr|MIT|GPL1|GPL2|GPL3|MPL|MPL2)$/',
    'description' => '/^.{1,}$/',
    'dynamicDependencies' => array(
      'machineName' => '/^[\w0-9\-\.]{1,255}$/i',
      'majorVersion' => '/^[0-9]{1,5}$/',
      'minorVersion' => '/^[0-9]{1,5}$/',
    ),
    'preloadedDependencies' => array(
      'machineName' => '/^[\w0-9\-\.]{1,255}$/i',
      'majorVersion' => '/^[0-9]{1,5}$/',
      'minorVersion' => '/^[0-9]{1,5}$/',
    ),
    'editorDependencies' => array(
      'machineName' => '/^[\w0-9\-\.]{1,255}$/i',
      'majorVersion' => '/^[0-9]{1,5}$/',
      'minorVersion' => '/^[0-9]{1,5}$/',
    ),
    'preloadedJs' => array(
      'path' => '/^((\\\|\/)?[a-z_\-\s0-9\.]+)+\.js$/i',
    ),
    'preloadedCss' => array(
      'path' => '/^((\\\|\/)?[a-z_\-\s0-9\.]+)+\.css$/i',
    ),
    'dropLibraryCss' => array(
      'machineName' => '/^[\w0-9\-\.]{1,255}$/i',
    ),
    'w' => '/^[0-9]{1,4}$/',
    'h' => '/^[0-9]{1,4}$/',
    'embedTypes' => array('iframe', 'div'),
    'fullscreen' => '/^(0|1)$/',
    'coreApi' => array(
      'majorVersion' => '/^[0-9]{1,5}$/',
      'minorVersion' => '/^[0-9]{1,5}$/',
    ),
  );

  /**
   * Constructor for the H5PValidator
   *
   * @param H5PFrameworkInterface $H5PFramework
   *  The frameworks implementation of the H5PFrameworkInterface
   * @param H5PCore $H5PCore
   */
  public function __construct($H5PFramework, $H5PCore) {
    $this->h5pF = $H5PFramework;
    $this->h5pC = $H5PCore;
    $this->h5pCV = new H5PContentValidator($this->h5pF, $this->h5pC);
  }

  /**
   * Validates a .h5p file
   *
   * @param bool $skipContent
   * @param bool $upgradeOnly
   * @return bool TRUE if the .h5p file is valid
   * TRUE if the .h5p file is valid
   */
  public function isValidPackage($skipContent = FALSE, $upgradeOnly = FALSE) {
    // Check dependencies, make sure Zip is present
    if (!class_exists('ZipArchive')) {
      $this->h5pF->setErrorMessage($this->h5pF->t('Your PHP version does not support ZipArchive.'));
      return FALSE;
    }

    // Create a temporary dir to extract package in.
    $tmpDir = $this->h5pF->getUploadedH5pFolderPath();
    $tmpPath = $this->h5pF->getUploadedH5pPath();

    // Extract and then remove the package file.
    $zip = new ZipArchive;

    // Only allow files with the .h5p extension:
    if (strtolower(substr($tmpPath, -3)) !== 'h5p') {
      $this->h5pF->setErrorMessage($this->h5pF->t('The file you uploaded is not a valid HTML5 Package (It does not have the .h5p file extension)'));
      H5PCore::deleteFileTree($tmpDir);
      return FALSE;
    }

    if ($zip->open($tmpPath) === true) {
      $zip->extractTo($tmpDir);
      $zip->close();
    }
    else {
      $this->h5pF->setErrorMessage($this->h5pF->t('The file you uploaded is not a valid HTML5 Package (We are unable to unzip it)'));
      H5PCore::deleteFileTree($tmpDir);
      return FALSE;
    }
    unlink($tmpPath);

    // Process content and libraries
    $valid = TRUE;
    $libraries = array();
    $files = scandir($tmpDir);
    $mainH5pData = null;
    $libraryJsonData = null;
    $contentJsonData = null;
    $mainH5pExists = $imageExists = $contentExists = FALSE;
    foreach ($files as $file) {
      if (in_array(substr($file, 0, 1), array('.', '_'))) {
        continue;
      }
      $filePath = $tmpDir . DIRECTORY_SEPARATOR . $file;
      // Check for h5p.json file.
      if (strtolower($file) == 'h5p.json') {
        if ($skipContent === TRUE) {
          continue;
        }

        $mainH5pData = $this->getJsonData($filePath);
        if ($mainH5pData === FALSE) {
          $valid = FALSE;
          $this->h5pF->setErrorMessage($this->h5pF->t('Could not parse the main h5p.json file'));
        }
        else {
          $validH5p = $this->isValidH5pData($mainH5pData, $file, $this->h5pRequired, $this->h5pOptional);
          if ($validH5p) {
            $mainH5pExists = TRUE;
          }
          else {
            $valid = FALSE;
            $this->h5pF->setErrorMessage($this->h5pF->t('The main h5p.json file is not valid'));
          }
        }
      }
      // Check for h5p.jpg?
      elseif (strtolower($file) == 'h5p.jpg') {
        $imageExists = TRUE;
      }
      // Content directory holds content.
      elseif ($file == 'content') {
        // We do a separate skipContent check to avoid having the content folder being treated as a library
        if ($skipContent) {
          continue;
        }
        if (!is_dir($filePath)) {
          $this->h5pF->setErrorMessage($this->h5pF->t('Invalid content folder'));
          $valid = FALSE;
          continue;
        }
        $contentJsonData = $this->getJsonData($filePath . DIRECTORY_SEPARATOR . 'content.json');
        if ($contentJsonData === FALSE) {
          $this->h5pF->setErrorMessage($this->h5pF->t('Could not find or parse the content.json file'));
          $valid = FALSE;
          continue;
        }
        else {
          $contentExists = TRUE;
          // In the future we might let the libraries provide validation functions for content.json
        }

        if (!$this->h5pCV->validateContentFiles($filePath)) {
          // validateContentFiles adds potential errors to the queue
          $valid = FALSE;
          continue;
        }
      }

      // The rest should be library folders
      elseif ($this->h5pF->mayUpdateLibraries()) {
         if (!is_dir($filePath)) {
          // Ignore this. Probably a file that shouldn't have been included.
          continue;
        }

        $libraryH5PData = $this->getLibraryData($file, $filePath, $tmpDir);

        if ($libraryH5PData !== FALSE) {
          // Library's directory name must be:
          // - <machineName>
          //     - or -
          // - <machineName>-<majorVersion>.<minorVersion>
          // where machineName, majorVersion and minorVersion is read from library.json
          if ($libraryH5PData['machineName'] !== $file && H5PCore::libraryToString($libraryH5PData, TRUE) !== $file) {
            $this->h5pF->setErrorMessage($this->h5pF->t('Library directory name must match machineName or machineName-majorVersion.minorVersion (from library.json). (Directory: %directoryName , machineName: %machineName, majorVersion: %majorVersion, minorVersion: %minorVersion)', array(
                '%directoryName' => $file,
                '%machineName' => $libraryH5PData['machineName'],
                '%majorVersion' => $libraryH5PData['majorVersion'],
                '%minorVersion' => $libraryH5PData['minorVersion'])));
            $valid = FALSE;
            continue;
          }
          $libraryH5PData['uploadDirectory'] = $filePath;
          $libraries[H5PCore::libraryToString($libraryH5PData)] = $libraryH5PData;
        }
        else {
          $valid = FALSE;
        }
      }
    }
    if ($skipContent === FALSE) {
      if (!$contentExists) {
        $this->h5pF->setErrorMessage($this->h5pF->t('A valid content folder is missing'));
        $valid = FALSE;
      }
      if (!$mainH5pExists) {
        $this->h5pF->setErrorMessage($this->h5pF->t('A valid main h5p.json file is missing'));
        $valid = FALSE;
      }
    }
    if ($valid) {
      if ($upgradeOnly) {
        // When upgrading, we only add the already installed libraries, and
        // the new dependent libraries
        $upgrades = array();
        foreach ($libraries as $libString => &$library) {
          // Is this library already installed?
          if ($this->h5pF->getLibraryId($library['machineName']) !== FALSE) {
            $upgrades[$libString] = $library;
          }
        }
        while ($missingLibraries = $this->getMissingLibraries($upgrades)) {
          foreach ($missingLibraries as $libString => $missing) {
            $library = $libraries[$libString];
            if ($library) {
              $upgrades[$libString] = $library;
            }
          }
        }

        $libraries = $upgrades;
      }

      $this->h5pC->librariesJsonData = $libraries;

      if ($skipContent === FALSE) {
        $this->h5pC->mainJsonData = $mainH5pData;
        $this->h5pC->contentJsonData = $contentJsonData;
        $libraries['mainH5pData'] = $mainH5pData; // Check for the dependencies in h5p.json as well as in the libraries
      }

      $missingLibraries = $this->getMissingLibraries($libraries);
      foreach ($missingLibraries as $libString => $missing) {
        if ($this->h5pC->getLibraryId($missing, $libString)) {
          unset($missingLibraries[$libString]);
        }
      }

      if (!empty($missingLibraries)) {
        foreach ($missingLibraries as $libString => $library) {
          $this->h5pF->setErrorMessage($this->h5pF->t('Missing required library @library', array('@library' => $libString)));
        }
        if (!$this->h5pF->mayUpdateLibraries()) {
          $this->h5pF->setInfoMessage($this->h5pF->t("Note that the libraries may exist in the file you uploaded, but you're not allowed to upload new libraries. Contact the site administrator about this."));
        }
      }
      $valid = empty($missingLibraries) && $valid;
    }
    if (!$valid) {
      H5PCore::deleteFileTree($tmpDir);
    }
    return $valid;
  }

  /**
   * Validates a H5P library
   *
   * @param string $file
   *  Name of the library folder
   * @param string $filePath
   *  Path to the library folder
   * @param string $tmpDir
   *  Path to the temporary upload directory
   * @return boolean|array
   *  H5P data from library.json and semantics if the library is valid
   *  FALSE if the library isn't valid
   */
  public function getLibraryData($file, $filePath, $tmpDir) {
    if (preg_match('/^[\w0-9\-\.]{1,255}$/i', $file) === 0) {
      $this->h5pF->setErrorMessage($this->h5pF->t('Invalid library name: %name', array('%name' => $file)));
      return FALSE;
    }
    $h5pData = $this->getJsonData($filePath . DIRECTORY_SEPARATOR . 'library.json');
    if ($h5pData === FALSE) {
      $this->h5pF->setErrorMessage($this->h5pF->t('Could not find library.json file with valid json format for library %name', array('%name' => $file)));
      return FALSE;
    }

    // validate json if a semantics file is provided
    $semanticsPath = $filePath . DIRECTORY_SEPARATOR . 'semantics.json';
    if (file_exists($semanticsPath)) {
      $semantics = $this->getJsonData($semanticsPath, TRUE);
      if ($semantics === FALSE) {
        $this->h5pF->setErrorMessage($this->h5pF->t('Invalid semantics.json file has been included in the library %name', array('%name' => $file)));
        return FALSE;
      }
      else {
        $h5pData['semantics'] = $semantics;
      }
    }

    // validate language folder if it exists
    $languagePath = $filePath . DIRECTORY_SEPARATOR . 'language';
    if (is_dir($languagePath)) {
      $languageFiles = scandir($languagePath);
      foreach ($languageFiles as $languageFile) {
        if (in_array($languageFile, array('.', '..'))) {
          continue;
        }
        if (preg_match('/^(-?[a-z]+){1,7}\.json$/i', $languageFile) === 0) {
          $this->h5pF->setErrorMessage($this->h5pF->t('Invalid language file %file in library %library', array('%file' => $languageFile, '%library' => $file)));
          return FALSE;
        }
        $languageJson = $this->getJsonData($languagePath . DIRECTORY_SEPARATOR . $languageFile, TRUE);
        if ($languageJson === FALSE) {
          $this->h5pF->setErrorMessage($this->h5pF->t('Invalid language file %languageFile has been included in the library %name', array('%languageFile' => $languageFile, '%name' => $file)));
          return FALSE;
        }
        $parts = explode('.', $languageFile); // $parts[0] is the language code
        $h5pData['language'][$parts[0]] = $languageJson;
      }
    }

    $validLibrary = $this->isValidH5pData($h5pData, $file, $this->libraryRequired, $this->libraryOptional);

    $validLibrary = $this->h5pCV->validateContentFiles($filePath, TRUE) && $validLibrary;

    if (isset($h5pData['preloadedJs'])) {
      $validLibrary = $this->isExistingFiles($h5pData['preloadedJs'], $tmpDir, $file) && $validLibrary;
    }
    if (isset($h5pData['preloadedCss'])) {
      $validLibrary = $this->isExistingFiles($h5pData['preloadedCss'], $tmpDir, $file) && $validLibrary;
    }
    if ($validLibrary) {
      return $h5pData;
    }
    else {
      return FALSE;
    }
  }

  /**
   * Use the dependency declarations to find any missing libraries
   *
   * @param array $libraries
   *  A multidimensional array of libraries keyed with machineName first and majorVersion second
   * @return array
   *  A list of libraries that are missing keyed with machineName and holds objects with
   *  machineName, majorVersion and minorVersion properties
   */
  private function getMissingLibraries($libraries) {
    $missing = array();
    foreach ($libraries as $library) {
      if (isset($library['preloadedDependencies'])) {
        $missing = array_merge($missing, $this->getMissingDependencies($library['preloadedDependencies'], $libraries));
      }
      if (isset($library['dynamicDependencies'])) {
        $missing = array_merge($missing, $this->getMissingDependencies($library['dynamicDependencies'], $libraries));
      }
      if (isset($library['editorDependencies'])) {
        $missing = array_merge($missing, $this->getMissingDependencies($library['editorDependencies'], $libraries));
      }
    }
    return $missing;
  }

  /**
   * Helper function for getMissingLibraries, searches for dependency required libraries in
   * the provided list of libraries
   *
   * @param array $dependencies
   *  A list of objects with machineName, majorVersion and minorVersion properties
   * @param array $libraries
   *  An array of libraries keyed with machineName
   * @return
   *  A list of libraries that are missing keyed with machineName and holds objects with
   *  machineName, majorVersion and minorVersion properties
   */
  private function getMissingDependencies($dependencies, $libraries) {
    $missing = array();
    foreach ($dependencies as $dependency) {
      $libString = H5PCore::libraryToString($dependency);
      if (!isset($libraries[$libString])) {
        $missing[$libString] = $dependency;
      }
    }
    return $missing;
  }

  /**
   * Figure out if the provided file paths exists
   *
   * Triggers error messages if files doesn't exist
   *
   * @param array $files
   *  List of file paths relative to $tmpDir
   * @param string $tmpDir
   *  Path to the directory where the $files are stored.
   * @param string $library
   *  Name of the library we are processing
   * @return boolean
   *  TRUE if all the files excists
   */
  private function isExistingFiles($files, $tmpDir, $library) {
    foreach ($files as $file) {
      $path = str_replace(array('/', '\\'), DIRECTORY_SEPARATOR, $file['path']);
      if (!file_exists($tmpDir . DIRECTORY_SEPARATOR . $library . DIRECTORY_SEPARATOR . $path)) {
        $this->h5pF->setErrorMessage($this->h5pF->t('The file "%file" is missing from library: "%name"', array('%file' => $path, '%name' => $library)));
        return FALSE;
      }
    }
    return TRUE;
  }

  /**
   * Validates h5p.json and library.json data
   *
   * Error messages are triggered if the data isn't valid
   *
   * @param array $h5pData
   *  h5p data
   * @param string $library_name
   *  Name of the library we are processing
   * @param array $required
   *  Validation pattern for required properties
   * @param array $optional
   *  Validation pattern for optional properties
   * @return boolean
   *  TRUE if the $h5pData is valid
   */
  private function isValidH5pData($h5pData, $library_name, $required, $optional) {
    $valid = $this->isValidRequiredH5pData($h5pData, $required, $library_name);
    $valid = $this->isValidOptionalH5pData($h5pData, $optional, $library_name) && $valid;

    // Check the library's required API version of Core.
    // If no requirement is set this implicitly means 1.0.
    if (isset($h5pData['coreApi']) && !empty($h5pData['coreApi'])) {
      if (($h5pData['coreApi']['majorVersion'] > H5PCore::$coreApi['majorVersion']) ||
          ( ($h5pData['coreApi']['majorVersion'] == H5PCore::$coreApi['majorVersion']) &&
            ($h5pData['coreApi']['minorVersion'] > H5PCore::$coreApi['minorVersion']) )) {

        $this->h5pF->setErrorMessage(
            $this->h5pF->t('The system was unable to install the <em>%component</em> component from the package, it requires a newer version of the H5P plugin. This site is currently running version %current, whereas the required version is %required or higher. You should consider upgrading and then try again.',
                array(
                  '%component' => (isset($h5pData['title']) ? $h5pData['title'] : $library_name),
                  '%current' => H5PCore::$coreApi['majorVersion'] . '.' . H5PCore::$coreApi['minorVersion'],
                  '%required' => $h5pData['coreApi']['majorVersion'] . '.' . $h5pData['coreApi']['minorVersion']
                )
            )
        );

        $valid = false;
      }
    }

    return $valid;
  }

  /**
   * Helper function for isValidH5pData
   *
   * Validates the optional part of the h5pData
   *
   * Triggers error messages
   *
   * @param array $h5pData
   *  h5p data
   * @param array $requirements
   *  Validation pattern
   * @param string $library_name
   *  Name of the library we are processing
   * @return boolean
   *  TRUE if the optional part of the $h5pData is valid
   */
  private function isValidOptionalH5pData($h5pData, $requirements, $library_name) {
    $valid = TRUE;

    foreach ($h5pData as $key => $value) {
      if (isset($requirements[$key])) {
        $valid = $this->isValidRequirement($value, $requirements[$key], $library_name, $key) && $valid;
      }
      // Else: ignore, a package can have parameters that this library doesn't care about, but that library
      // specific implementations does care about...
    }

    return $valid;
  }

  /**
   * Validate a requirement given as regexp or an array of requirements
   *
   * @param mixed $h5pData
   *  The data to be validated
   * @param mixed $requirement
   *  The requirement the data is to be validated against, regexp or array of requirements
   * @param string $library_name
   *  Name of the library we are validating(used in error messages)
   * @param string $property_name
   *  Name of the property we are validating(used in error messages)
   * @return boolean
   *  TRUE if valid, FALSE if invalid
   */
  private function isValidRequirement($h5pData, $requirement, $library_name, $property_name) {
    $valid = TRUE;

    if (is_string($requirement)) {
      if ($requirement == 'boolean') {
        if (!is_bool($h5pData)) {
         $this->h5pF->setErrorMessage($this->h5pF->t("Invalid data provided for %property in %library. Boolean expected.", array('%property' => $property_name, '%library' => $library_name)));
         $valid = FALSE;
        }
      }
      else {
        // The requirement is a regexp, match it against the data
        if (is_string($h5pData) || is_int($h5pData)) {
          if (preg_match($requirement, $h5pData) === 0) {
             $this->h5pF->setErrorMessage($this->h5pF->t("Invalid data provided for %property in %library", array('%property' => $property_name, '%library' => $library_name)));
             $valid = FALSE;
          }
        }
        else {
          $this->h5pF->setErrorMessage($this->h5pF->t("Invalid data provided for %property in %library", array('%property' => $property_name, '%library' => $library_name)));
          $valid = FALSE;
        }
      }
    }
    elseif (is_array($requirement)) {
      // We have sub requirements
      if (is_array($h5pData)) {
        if (is_array(current($h5pData))) {
          foreach ($h5pData as $sub_h5pData) {
            $valid = $this->isValidRequiredH5pData($sub_h5pData, $requirement, $library_name) && $valid;
          }
        }
        else {
          $valid = $this->isValidRequiredH5pData($h5pData, $requirement, $library_name) && $valid;
        }
      }
      else {
        $this->h5pF->setErrorMessage($this->h5pF->t("Invalid data provided for %property in %library", array('%property' => $property_name, '%library' => $library_name)));
        $valid = FALSE;
      }
    }
    else {
      $this->h5pF->setErrorMessage($this->h5pF->t("Can't read the property %property in %library", array('%property' => $property_name, '%library' => $library_name)));
      $valid = FALSE;
    }
    return $valid;
  }

  /**
   * Validates the required h5p data in libraray.json and h5p.json
   *
   * @param mixed $h5pData
   *  Data to be validated
   * @param array $requirements
   *  Array with regexp to validate the data against
   * @param string $library_name
   *  Name of the library we are validating (used in error messages)
   * @return boolean
   *  TRUE if all the required data exists and is valid, FALSE otherwise
   */
  private function isValidRequiredH5pData($h5pData, $requirements, $library_name) {
    $valid = TRUE;
    foreach ($requirements as $required => $requirement) {
      if (is_int($required)) {
        // We have an array of allowed options
        return $this->isValidH5pDataOptions($h5pData, $requirements, $library_name);
      }
      if (isset($h5pData[$required])) {
        $valid = $this->isValidRequirement($h5pData[$required], $requirement, $library_name, $required) && $valid;
      }
      else {
        $this->h5pF->setErrorMessage($this->h5pF->t('The required property %property is missing from %library', array('%property' => $required, '%library' => $library_name)));
        $valid = FALSE;
      }
    }
    return $valid;
  }

  /**
   * Validates h5p data against a set of allowed values(options)
   *
   * @param array $selected
   *  The option(s) that has been specified
   * @param array $allowed
   *  The allowed options
   * @param string $library_name
   *  Name of the library we are validating (used in error messages)
   * @return boolean
   *  TRUE if the specified data is valid, FALSE otherwise
   */
  private function isValidH5pDataOptions($selected, $allowed, $library_name) {
    $valid = TRUE;
    foreach ($selected as $value) {
      if (!in_array($value, $allowed)) {
        $this->h5pF->setErrorMessage($this->h5pF->t('Illegal option %option in %library', array('%option' => $value, '%library' => $library_name)));
        $valid = FALSE;
      }
    }
    return $valid;
  }

  /**
   * Fetch json data from file
   *
   * @param string $filePath
   *  Path to the file holding the json string
   * @param boolean $return_as_string
   *  If true the json data will be decoded in order to validate it, but will be
   *  returned as string
   * @return mixed
   *  FALSE if the file can't be read or the contents can't be decoded
   *  string if the $return as string parameter is set
   *  array otherwise
   */
  private function getJsonData($filePath, $return_as_string = FALSE) {
    $json = file_get_contents($filePath);
    if ($json === FALSE) {
      return FALSE; // Cannot read from file.
    }
    $jsonData = json_decode($json, TRUE);
    if ($jsonData === NULL) {
      return FALSE; // JSON cannot be decoded or the recursion limit has been reached.
    }
    return $return_as_string ? $json : $jsonData;
  }

  /**
   * Helper function that copies an array
   *
   * @param array $array
   *  The array to be copied
   * @return array
   *  Copy of $array. All objects are cloned
   */
  private function arrayCopy(array $array) {
    $result = array();
    foreach ($array as $key => $val) {
      if (is_array($val)) {
        $result[$key] = self::arrayCopy($val);
      }
      elseif (is_object($val)) {
        $result[$key] = clone $val;
      }
      else {
        $result[$key] = $val;
      }
    }
    return $result;
  }
}

/**
 * This class is used for saving H5P files
 */
class H5PStorage {

  public $h5pF;
  public $h5pC;

  public $contentId = NULL; // Quick fix so WP can get ID of new content.

  /**
   * Constructor for the H5PStorage
   *
   * @param H5PFrameworkInterface|object $H5PFramework
   *  The frameworks implementation of the H5PFrameworkInterface
   * @param H5PCore $H5PCore
   */
  public function __construct(H5PFrameworkInterface $H5PFramework, H5PCore $H5PCore) {
    $this->h5pF = $H5PFramework;
    $this->h5pC = $H5PCore;
  }

  /**
   * Saves a H5P file
   *
   * @param null $content
   * @param int $contentMainId
   *  The main id for the content we are saving. This is used if the framework
   *  we're integrating with uses content id's and version id's
   * @param bool $skipContent
   * @param array $options
   * @return bool TRUE if one or more libraries were updated
   * TRUE if one or more libraries were updated
   * FALSE otherwise
   */
  public function savePackage($content = NULL, $contentMainId = NULL, $skipContent = FALSE, $options = array()) {
    if ($this->h5pF->mayUpdateLibraries()) {
      // Save the libraries we processed during validation
      $this->saveLibraries();
    }

    if (!$skipContent) {
      $basePath = $this->h5pF->getUploadedH5pFolderPath();
      $current_path = $basePath . DIRECTORY_SEPARATOR . 'content';

      // Save content
      if ($content === NULL) {
        $content = array();
      }
      if (!is_array($content)) {
        $content = array('id' => $content);
      }

      // Find main library version
      foreach ($this->h5pC->mainJsonData['preloadedDependencies'] as $dep) {
        if ($dep['machineName'] === $this->h5pC->mainJsonData['mainLibrary']) {
          $dep['libraryId'] = $this->h5pC->getLibraryId($dep);
          $content['library'] = $dep;
          break;
        }
      }

      $content['params'] = file_get_contents($current_path . DIRECTORY_SEPARATOR . 'content.json');

      if (isset($options['disable'])) {
        $content['disable'] = $options['disable'];
      }
      $content['id'] = $this->h5pC->saveContent($content, $contentMainId);
      $this->contentId = $content['id'];

      try {
        // Save content folder contents
        $this->h5pC->fs->saveContent($current_path, $content);
      }
      catch (Exception $e) {
        $this->h5pF->setErrorMessage($e->getMessage());
      }

      // Remove temp content folder
      H5PCore::deleteFileTree($basePath);
    }
  }

  /**
   * Helps savePackage.
   *
   * @return int Number of libraries saved
   */
  private function saveLibraries() {
    // Keep track of the number of libraries that have been saved
    $newOnes = 0;
    $oldOnes = 0;

    // Go through libraries that came with this package
    foreach ($this->h5pC->librariesJsonData as $libString => &$library) {
      // Find local library identifier
      $libraryId = $this->h5pC->getLibraryId($library, $libString);

      // Assume new library
      $new = TRUE;
      if ($libraryId) {
        // Found old library
        $library['libraryId'] = $libraryId;

        if ($this->h5pF->isPatchedLibrary($library)) {
          // This is a newer version than ours. Upgrade!
          $new = FALSE;
        }
        else {
          $library['saveDependencies'] = FALSE;
          // This is an older version, no need to save.
          continue;
        }
      }

      // Indicate that the dependencies of this library should be saved.
      $library['saveDependencies'] = TRUE;

      // Save library meta data
      $this->h5pF->saveLibraryData($library, $new);

      // Save library folder
      $this->h5pC->fs->saveLibrary($library);

      // Remove cached assets that uses this library
      if ($this->h5pC->aggregateAssets && isset($library['libraryId'])) {
        $removedKeys = $this->h5pF->deleteCachedAssets($library['libraryId']);
        $this->h5pC->fs->deleteCachedAssets($removedKeys);
      }

      // Remove tmp folder
      H5PCore::deleteFileTree($library['uploadDirectory']);

      if ($new) {
        $newOnes++;
      }
      else {
        $oldOnes++;
      }
    }

    // Go through the libraries again to save dependencies.
    foreach ($this->h5pC->librariesJsonData as &$library) {
      if (!$library['saveDependencies']) {
        continue;
      }

      // TODO: Should the table be locked for this operation?

      // Remove any old dependencies
      $this->h5pF->deleteLibraryDependencies($library['libraryId']);

      // Insert the different new ones
      if (isset($library['preloadedDependencies'])) {
        $this->h5pF->saveLibraryDependencies($library['libraryId'], $library['preloadedDependencies'], 'preloaded');
      }
      if (isset($library['dynamicDependencies'])) {
        $this->h5pF->saveLibraryDependencies($library['libraryId'], $library['dynamicDependencies'], 'dynamic');
      }
      if (isset($library['editorDependencies'])) {
        $this->h5pF->saveLibraryDependencies($library['libraryId'], $library['editorDependencies'], 'editor');
      }

      // Make sure libraries dependencies, parameter filtering and export files gets regenerated for all content who uses this library.
      $this->h5pF->clearFilteredParameters($library['libraryId']);
    }

    // Tell the user what we've done.
    if ($newOnes && $oldOnes) {
      $message = $this->h5pF->t('Added %new new H5P libraries and updated %old old.', array('%new' => $newOnes, '%old' => $oldOnes));
    }
    elseif ($newOnes) {
      $message = $this->h5pF->t('Added %new new H5P libraries.', array('%new' => $newOnes));
    }
    elseif ($oldOnes) {
      $message = $this->h5pF->t('Updated %old H5P libraries.', array('%old' => $oldOnes));
    }

    if (isset($message)) {
      $this->h5pF->setInfoMessage($message);
    }
  }

  /**
   * Delete an H5P package
   *
   * @param $content
   */
  public function deletePackage($content) {
    $this->h5pC->fs->deleteContent($content);
    $this->h5pC->fs->deleteExport(($content['slug'] ? $content['slug'] . '-' : '') . $content['id'] . '.h5p');
    $this->h5pF->deleteContentData($content['id']);
  }

  /**
   * Copy/clone an H5P package
   *
   * May for instance be used if the content is being revisioned without
   * uploading a new H5P package
   *
   * @param int $contentId
   *  The new content id
   * @param int $copyFromId
   *  The content id of the content that should be cloned
   * @param int $contentMainId
   *  The main id of the new content (used in frameworks that support revisioning)
   */
  public function copyPackage($contentId, $copyFromId, $contentMainId = NULL) {
    $this->h5pC->fs->cloneContent($copyFromId, $contentId);
    $this->h5pF->copyLibraryUsage($contentId, $copyFromId, $contentMainId);
  }
}

/**
* This class is used for exporting zips
*/
Class H5PExport {
  public $h5pF;
  public $h5pC;

  /**
   * Constructor for the H5PExport
   *
   * @param H5PFrameworkInterface|object $H5PFramework
   *  The frameworks implementation of the H5PFrameworkInterface
   * @param H5PCore $H5PCore
   *  Reference to an instance of H5PCore
   */
  public function __construct(H5PFrameworkInterface $H5PFramework, H5PCore $H5PCore) {
    $this->h5pF = $H5PFramework;
    $this->h5pC = $H5PCore;
  }

  /**
   * Return path to h5p package.
   *
   * Creates package if not already created
   *
   * @param array $content
   * @return string
   */
  public function createExportFile($content) {

    // Get path to temporary folder, where export will be contained
    $tmpPath = $this->h5pC->fs->getTmpPath();
    mkdir($tmpPath, 0777, true);

    try {
      // Create content folder and populate with files
      $this->h5pC->fs->exportContent($content['id'], "{$tmpPath}/content");
    }
    catch (Exception $e) {
      $this->h5pF->setErrorMessage($this->h5pF->t($e->getMessage()));
      H5PCore::deleteFileTree($tmpPath);
      return FALSE;
    }

    // Update content.json with content from database
    file_put_contents("{$tmpPath}/content/content.json", $content['params']);

    // Make embedType into an array
    $embedTypes = explode(', ', $content['embedType']);

    // Build h5p.json
    $h5pJson = array (
      'title' => $content['title'],
      'language' => (isset($content['language']) && strlen(trim($content['language'])) !== 0) ? $content['language'] : 'und',
      'mainLibrary' => $content['library']['name'],
      'embedTypes' => $embedTypes,
    );

    // Add dependencies to h5p
    foreach ($content['dependencies'] as $dependency) {
      $library = $dependency['library'];

      try {
        $exportFolder = NULL;

        // Determine path of export library
        if (isset($this->h5pC) && isset($this->h5pC->h5pD)) {

          // Tries to find library in development folder
          $isDevLibrary = $this->h5pC->h5pD->getLibrary(
              $library['machineName'],
              $library['majorVersion'],
              $library['minorVersion']
          );

          if ($isDevLibrary !== NULL) {
            $exportFolder = "/" . $library['path'];
          }
        }

        // Export required libraries
        $this->h5pC->fs->exportLibrary($library, $tmpPath, $exportFolder);
      }
      catch (Exception $e) {
        $this->h5pF->setErrorMessage($this->h5pF->t($e->getMessage()));
        H5PCore::deleteFileTree($tmpPath);
        return FALSE;
      }

      // Do not add editor dependencies to h5p json.
      if ($dependency['type'] === 'editor') {
        continue;
      }

      // Add to h5p.json dependencies
      $h5pJson[$dependency['type'] . 'Dependencies'][] = array(
        'machineName' => $library['machineName'],
        'majorVersion' => $library['majorVersion'],
        'minorVersion' => $library['minorVersion']
      );
    }

    // Save h5p.json
    $results = print_r(json_encode($h5pJson), true);
    file_put_contents("{$tmpPath}/h5p.json", $results);

    // Get a complete file list from our tmp dir
    $files = array();
    self::populateFileList($tmpPath, $files);

    // Get path to temporary export target file
    $tmpFile = $this->h5pC->fs->getTmpPath();

    // Create new zip instance.
    $zip = new ZipArchive();
    $zip->open($tmpFile, ZipArchive::CREATE | ZipArchive::OVERWRITE);

    // Add all the files from the tmp dir.
    foreach ($files as $file) {
      // Please note that the zip format has no concept of folders, we must
      // use forward slashes to separate our directories.
      $zip->addFile(realpath($file->absolutePath), $file->relativePath);
    }

    // Close zip and remove tmp dir
    $zip->close();
    H5PCore::deleteFileTree($tmpPath);

    try {
      // Save export
      $this->h5pC->fs->saveExport($tmpFile, $content['slug'] . '-' . $content['id'] . '.h5p');
    }
    catch (Exception $e) {
      $this->h5pF->setErrorMessage($this->h5pF->t($e->getMessage()));
      return false;
    }

    unlink($tmpFile);
    $this->h5pF->afterExportCreated();

    return true;
  }

  /**
   * Recursive function the will add the files of the given directory to the
   * given files list. All files are objects with an absolute path and
   * a relative path. The relative path is forward slashes only! Great for
   * use in zip files and URLs.
   *
   * @param string $dir path
   * @param array $files list
   * @param string $relative prefix. Optional
   */
  private static function populateFileList($dir, &$files, $relative = '') {
    $strip = strlen($dir) + 1;
    $contents = glob($dir . DIRECTORY_SEPARATOR . '*');
    if (!empty($contents)) {
      foreach ($contents as $file) {
        $rel = $relative . substr($file, $strip);
        if (is_dir($file)) {
          self::populateFileList($file, $files, $rel . '/');
        }
        else {
          $files[] = (object) array(
            'absolutePath' => $file,
            'relativePath' => $rel
          );
        }
      }
    }
  }

  /**
   * Delete .h5p file
   *
   * @param array $content object
   */
  public function deleteExport($content) {
    $this->h5pC->fs->deleteExport(($content['slug'] ? $content['slug'] . '-' : '') . $content['id'] . '.h5p');
  }

  /**
   * Add editor libraries to the list of libraries
   *
   * These are not supposed to go into h5p.json, but must be included with the rest
   * of the libraries
   *
   * TODO This is a private function that is not currently being used
   *
   * @param array $libraries
   *  List of libraries keyed by machineName
   * @param array $editorLibraries
   *  List of libraries keyed by machineName
   * @return array List of libraries keyed by machineName
   */
  private function addEditorLibraries($libraries, $editorLibraries) {
    foreach ($editorLibraries as $editorLibrary) {
      $libraries[$editorLibrary['machineName']] = $editorLibrary;
    }
    return $libraries;
  }
}

abstract class H5PPermission {
  const DOWNLOAD_H5P = 0;
  const EMBED_H5P = 1;
}

abstract class H5PDisplayOptionBehaviour {
  const NEVER_SHOW = 0;
  const CONTROLLED_BY_AUTHOR_DEFAULT_ON = 1;
  const CONTROLLED_BY_AUTHOR_DEFAULT_OFF = 2;
  const ALWAYS_SHOW = 3;
  const CONTROLLED_BY_PERMISSIONS = 4;
}


/**
 * Functions and storage shared by the other H5P classes
 */
class H5PCore {

  public static $coreApi = array(
    'majorVersion' => 1,
    'minorVersion' => 12
  );
  public static $styles = array(
    'styles/h5p.css',
    'styles/h5p-confirmation-dialog.css',
    'styles/h5p-core-button.css'
  );
  public static $scripts = array(
    'js/jquery.js',
    'js/h5p.js',
    'js/h5p-event-dispatcher.js',
    'js/h5p-x-api-event.js',
    'js/h5p-x-api.js',
    'js/h5p-content-type.js',
    'js/h5p-confirmation-dialog.js',
    'js/h5p-action-bar.js'
  );
  public static $adminScripts = array(
    'js/jquery.js',
    'js/h5p-utils.js',
  );

  public static $defaultContentWhitelist = 'json png jpg jpeg gif bmp tif tiff svg eot ttf woff woff2 otf webm mp4 ogg mp3 txt pdf rtf doc docx xls xlsx ppt pptx odt ods odp xml csv diff patch swf md textile';
  public static $defaultLibraryWhitelistExtras = 'js css';

  public $librariesJsonData, $contentJsonData, $mainJsonData, $h5pF, $fs, $h5pD, $disableFileCheck;
  const SECONDS_IN_WEEK = 604800;

  private $exportEnabled;

  // Disable flags
  const DISABLE_NONE = 0;
  const DISABLE_FRAME = 1;
  const DISABLE_DOWNLOAD = 2;
  const DISABLE_EMBED = 4;
  const DISABLE_COPYRIGHT = 8;
  const DISABLE_ABOUT = 16;

  const DISPLAY_OPTION_FRAME = 'frame';
  const DISPLAY_OPTION_DOWNLOAD = 'export';
  const DISPLAY_OPTION_EMBED = 'embed';
  const DISPLAY_OPTION_COPYRIGHT = 'copyright';
  const DISPLAY_OPTION_ABOUT = 'icon';

  // Map flags to string
  public static $disable = array(
    self::DISABLE_FRAME => self::DISPLAY_OPTION_FRAME,
    self::DISABLE_DOWNLOAD => self::DISPLAY_OPTION_DOWNLOAD,
    self::DISABLE_EMBED => self::DISPLAY_OPTION_EMBED,
    self::DISABLE_COPYRIGHT => self::DISPLAY_OPTION_COPYRIGHT
  );

  /**
   * Constructor for the H5PCore
   *
   * @param H5PFrameworkInterface $H5PFramework
   *  The frameworks implementation of the H5PFrameworkInterface
   * @param string|\H5PFileStorage $path H5P file storage directory or class.
   * @param string $url To file storage directory.
   * @param string $language code. Defaults to english.
   * @param boolean $export enabled?
   */
  public function __construct(H5PFrameworkInterface $H5PFramework, $path, $url, $language = 'en', $export = FALSE) {
    $this->h5pF = $H5PFramework;

    $this->fs = ($path instanceof \H5PFileStorage ? $path : new \H5PDefaultStorage($path));

    $this->url = $url;
    $this->exportEnabled = $export;
    $this->development_mode = H5PDevelopment::MODE_NONE;

    $this->aggregateAssets = FALSE; // Off by default.. for now

    $this->detectSiteType();
    $this->fullPluginPath = preg_replace('/\/[^\/]+[\/]?$/', '' , dirname(__FILE__));

    // Standard regex for converting copied files paths
    $this->relativePathRegExp = '/^((\.\.\/){1,2})(.*content\/)?(\d+|editor)\/(.+)$/';
  }



  /**
   * Save content and clear cache.
   *
   * @param array $content
   * @param null|int $contentMainId
   * @return int Content ID
   */
  public function saveContent($content, $contentMainId = NULL) {
    if (isset($content['id'])) {
      $this->h5pF->updateContent($content, $contentMainId);
    }
    else {
      $content['id'] = $this->h5pF->insertContent($content, $contentMainId);
    }

    // Some user data for content has to be reset when the content changes.
    $this->h5pF->resetContentUserData($contentMainId ? $contentMainId : $content['id']);

    return $content['id'];
  }

  /**
   * Load content.
   *
   * @param int $id for content.
   * @return object
   */
  public function loadContent($id) {
    $content = $this->h5pF->loadContent($id);

    if ($content !== NULL) {
      $content['library'] = array(
        'id' => $content['libraryId'],
        'name' => $content['libraryName'],
        'majorVersion' => $content['libraryMajorVersion'],
        'minorVersion' => $content['libraryMinorVersion'],
        'embedTypes' => $content['libraryEmbedTypes'],
        'fullscreen' => $content['libraryFullscreen'],
      );
      unset($content['libraryId'], $content['libraryName'], $content['libraryEmbedTypes'], $content['libraryFullscreen']);

//      // TODO: Move to filterParameters?
//      if (isset($this->h5pD)) {
//        // TODO: Remove Drupal specific stuff
//        $json_content_path = file_create_path(file_directory_path() . '/' . variable_get('h5p_default_path', 'h5p') . '/content/' . $id . '/content.json');
//        if (file_exists($json_content_path) === TRUE) {
//          $json_content = file_get_contents($json_content_path);
//          if (json_decode($json_content, TRUE) !== FALSE) {
//            drupal_set_message(t('Invalid json in json content'), 'warning');
//          }
//          $content['params'] = $json_content;
//        }
//      }
    }

    return $content;
  }

  /**
   * Filter content run parameters, rebuild content dependency cache and export file.
   *
   * @param Object|array $content
   * @return Object NULL on failure.
   */
  public function filterParameters(&$content) {
    if (!empty($content['filtered']) &&
        (!$this->exportEnabled ||
         ($content['slug'] &&
          $this->fs->hasExport($content['slug'] . '-' . $content['id'] . '.h5p')))) {
      return $content['filtered'];
    }

    // Validate and filter against main library semantics.
    $validator = new H5PContentValidator($this->h5pF, $this);
    $params = (object) array(
      'library' => H5PCore::libraryToString($content['library']),
      'params' => json_decode($content['params'])
    );
    if (!$params->params) {
      return NULL;
    }
    $validator->validateLibrary($params, (object) array('options' => array($params->library)));

    $params = json_encode($params->params);

    // Update content dependencies.
    $content['dependencies'] = $validator->getDependencies();

    // Sometimes the parameters are filtered before content has been created
    if ($content['id']) {
      $this->h5pF->deleteLibraryUsage($content['id']);
      $this->h5pF->saveLibraryUsage($content['id'], $content['dependencies']);

      if (!$content['slug']) {
        $content['slug'] = $this->generateContentSlug($content);

        // Remove old export file
        $this->fs->deleteExport($content['id'] . '.h5p');
      }

      if ($this->exportEnabled) {
        // Recreate export file
        $exporter = new H5PExport($this->h5pF, $this);
        $exporter->createExportFile($content);
      }

      // Cache.
      $this->h5pF->updateContentFields($content['id'], array(
        'filtered' => $params,
        'slug' => $content['slug']
      ));
    }
    return $params;
  }

  /**
   * Generate content slug
   *
   * @param array $content object
   * @return string unique content slug
   */
  private function generateContentSlug($content) {
    $slug = H5PCore::slugify($content['title']);

    $available = NULL;
    while (!$available) {
      if ($available === FALSE) {
        // If not available, add number suffix.
        $matches = array();
        if (preg_match('/(.+-)([0-9]+)$/', $slug, $matches)) {
          $slug = $matches[1] . (intval($matches[2]) + 1);
        }
        else {
          $slug .=  '-2';
        }
      }
      $available = $this->h5pF->isContentSlugAvailable($slug);
    }

    return $slug;
  }

  /**
   * Find the files required for this content to work.
   *
   * @param int $id for content.
   * @param null $type
   * @return array
   */
  public function loadContentDependencies($id, $type = NULL) {
    $dependencies = $this->h5pF->loadContentDependencies($id, $type);

    if (isset($this->h5pD)) {
      $developmentLibraries = $this->h5pD->getLibraries();

      foreach ($dependencies as $key => $dependency) {
        $libraryString = H5PCore::libraryToString($dependency);
        if (isset($developmentLibraries[$libraryString])) {
          $developmentLibraries[$libraryString]['dependencyType'] = $dependencies[$key]['dependencyType'];
          $dependencies[$key] = $developmentLibraries[$libraryString];
        }
      }
    }

    return $dependencies;
  }

  /**
   * Get all dependency assets of the given type
   *
   * @param array $dependency
   * @param string $type
   * @param array $assets
   * @param string $prefix Optional. Make paths relative to another dir.
   */
  private function getDependencyAssets($dependency, $type, &$assets, $prefix = '') {
    // Check if dependency has any files of this type
    if (empty($dependency[$type]) || $dependency[$type][0] === '') {
      return;
    }

    // Check if we should skip CSS.
    if ($type === 'preloadedCss' && (isset($dependency['dropCss']) && $dependency['dropCss'] === '1')) {
      return;
    }
    foreach ($dependency[$type] as $file) {
      $assets[] = (object) array(
        'path' => $prefix . '/' . $dependency['path'] . '/' . trim(is_array($file) ? $file['path'] : $file),
        'version' => $dependency['version']
      );
    }
  }

  /**
   * Combines path with cache buster / version.
   *
   * @param array $assets
   * @return array
   */
  public function getAssetsUrls($assets) {
    $urls = array();

    foreach ($assets as $asset) {
      $url = $asset->path;

      // Add URL prefix if not external
      if (strpos($asset->path, '://') === FALSE) {
        $url = $this->url . $url;
      }

      // Add version/cache buster if set
      if (isset($asset->version)) {
        $url .= $asset->version;
      }

      $urls[] = $url;
    }

    return $urls;
  }

  /**
   * Return file paths for all dependencies files.
   *
   * @param array $dependencies
   * @param string $prefix Optional. Make paths relative to another dir.
   * @return array files.
   */
  public function getDependenciesFiles($dependencies, $prefix = '') {
    // Build files list for assets
    $files = array(
      'scripts' => array(),
      'styles' => array()
    );

    $key = null;

    // Avoid caching empty files
    if (empty($dependencies)) {
      return $files;
    }

    if ($this->aggregateAssets) {
      // Get aggregated files for assets
      $key = self::getDependenciesHash($dependencies);

      $cachedAssets = $this->fs->getCachedAssets($key);
      if ($cachedAssets !== NULL) {
        return array_merge($files, $cachedAssets); // Using cached assets
      }
    }

    // Using content dependencies
    foreach ($dependencies as $dependency) {
      if (isset($dependency['path']) === FALSE) {
        $dependency['path'] = 'libraries/' . H5PCore::libraryToString($dependency, TRUE);
        $dependency['preloadedJs'] = explode(',', $dependency['preloadedJs']);
        $dependency['preloadedCss'] = explode(',', $dependency['preloadedCss']);
      }
      $dependency['version'] = "?ver={$dependency['majorVersion']}.{$dependency['minorVersion']}.{$dependency['patchVersion']}";
      $this->getDependencyAssets($dependency, 'preloadedJs', $files['scripts'], $prefix);
      $this->getDependencyAssets($dependency, 'preloadedCss', $files['styles'], $prefix);
    }

    if ($this->aggregateAssets) {
      // Aggregate and store assets
      $this->fs->cacheAssets($files, $key);

      // Keep track of which libraries have been cached in case they are updated
      $this->h5pF->saveCachedAssets($key, $dependencies);
    }

    return $files;
  }

  private static function getDependenciesHash(&$dependencies) {
    // Build hash of dependencies
    $toHash = array();

    // Use unique identifier for each library version
    foreach ($dependencies as $dep) {
      $toHash[] = "{$dep['machineName']}-{$dep['majorVersion']}.{$dep['minorVersion']}.{$dep['patchVersion']}";
    }

    // Sort in case the same dependencies comes in a different order
    sort($toHash);

    // Calculate hash sum
    return hash('sha1', implode('', $toHash));
  }

  /**
   * Load library semantics.
   *
   * @param $name
   * @param $majorVersion
   * @param $minorVersion
   * @return string
   */
  public function loadLibrarySemantics($name, $majorVersion, $minorVersion) {
    $semantics = NULL;
    if (isset($this->h5pD)) {
      // Try to load from dev lib
      $semantics = $this->h5pD->getSemantics($name, $majorVersion, $minorVersion);
    }

    if ($semantics === NULL) {
      // Try to load from DB.
      $semantics = $this->h5pF->loadLibrarySemantics($name, $majorVersion, $minorVersion);
    }

    if ($semantics !== NULL) {
      $semantics = json_decode($semantics);
      $this->h5pF->alterLibrarySemantics($semantics, $name, $majorVersion, $minorVersion);
    }

    return $semantics;
  }

  /**
   * Load library.
   *
   * @param $name
   * @param $majorVersion
   * @param $minorVersion
   * @return array or null.
   */
  public function loadLibrary($name, $majorVersion, $minorVersion) {
    $library = NULL;
    if (isset($this->h5pD)) {
      // Try to load from dev
      $library = $this->h5pD->getLibrary($name, $majorVersion, $minorVersion);
      if ($library !== NULL) {
        $library['semantics'] = $this->h5pD->getSemantics($name, $majorVersion, $minorVersion);
      }
    }

    if ($library === NULL) {
      // Try to load from DB.
      $library = $this->h5pF->loadLibrary($name, $majorVersion, $minorVersion);
    }

    return $library;
  }

  /**
   * Deletes a library
   *
   * @param stdClass $libraryId
   */
  public function deleteLibrary($libraryId) {
    $this->h5pF->deleteLibrary($libraryId);
  }

  /**
   * Recursive. Goes through the dependency tree for the given library and
   * adds all the dependencies to the given array in a flat format.
   *
   * @param $dependencies
   * @param array $library To find all dependencies for.
   * @param int $nextWeight An integer determining the order of the libraries
   *  when they are loaded
   * @param bool $editor Used internally to force all preloaded sub dependencies
   *  of an editor dependency to be editor dependencies.
   * @return int
   */
  public function findLibraryDependencies(&$dependencies, $library, $nextWeight = 1, $editor = FALSE) {
    foreach (array('dynamic', 'preloaded', 'editor') as $type) {
      $property = $type . 'Dependencies';
      if (!isset($library[$property])) {
        continue; // Skip, no such dependencies.
      }

      if ($type === 'preloaded' && $editor === TRUE) {
        // All preloaded dependencies of an editor library is set to editor.
        $type = 'editor';
      }

      foreach ($library[$property] as $dependency) {
        $dependencyKey = $type . '-' . $dependency['machineName'];
        if (isset($dependencies[$dependencyKey]) === TRUE) {
          continue; // Skip, already have this.
        }

        $dependencyLibrary = $this->loadLibrary($dependency['machineName'], $dependency['majorVersion'], $dependency['minorVersion']);
        if ($dependencyLibrary) {
          $dependencies[$dependencyKey] = array(
            'library' => $dependencyLibrary,
            'type' => $type
          );
          $nextWeight = $this->findLibraryDependencies($dependencies, $dependencyLibrary, $nextWeight, $type === 'editor');
          $dependencies[$dependencyKey]['weight'] = $nextWeight++;
        }
        else {
          // This site is missing a dependency!
          $this->h5pF->setErrorMessage($this->h5pF->t('Missing dependency @dep required by @lib.', array('@dep' => H5PCore::libraryToString($dependency), '@lib' => H5PCore::libraryToString($library))));
        }
      }
    }
    return $nextWeight;
  }

  /**
   * Check if a library is of the version we're looking for
   *
   * Same version means that the majorVersion and minorVersion is the same
   *
   * @param array $library
   *  Data from library.json
   * @param array $dependency
   *  Definition of what library we're looking for
   * @return boolean
   *  TRUE if the library is the same version as the dependency
   *  FALSE otherwise
   */
  public function isSameVersion($library, $dependency) {
    if ($library['machineName'] != $dependency['machineName']) {
      return FALSE;
    }
    if ($library['majorVersion'] != $dependency['majorVersion']) {
      return FALSE;
    }
    if ($library['minorVersion'] != $dependency['minorVersion']) {
      return FALSE;
    }
    return TRUE;
  }

  /**
   * Recursive function for removing directories.
   *
   * @param string $dir
   *  Path to the directory we'll be deleting
   * @return boolean
   *  Indicates if the directory existed.
   */
  public static function deleteFileTree($dir) {
    if (!is_dir($dir)) {
      return false;
    }
    $files = array_diff(scandir($dir), array('.','..'));
    foreach ($files as $file) {
      (is_dir("$dir/$file")) ? self::deleteFileTree("$dir/$file") : unlink("$dir/$file");
    }
    return rmdir($dir);
  }

  /**
   * Writes library data as string on the form {machineName} {majorVersion}.{minorVersion}
   *
   * @param array $library
   *  With keys machineName, majorVersion and minorVersion
   * @param boolean $folderName
   *  Use hyphen instead of space in returned string.
   * @return string
   *  On the form {machineName} {majorVersion}.{minorVersion}
   */
  public static function libraryToString($library, $folderName = FALSE) {
    return (isset($library['machineName']) ? $library['machineName'] : $library['name']) . ($folderName ? '-' : ' ') . $library['majorVersion'] . '.' . $library['minorVersion'];
  }

  /**
   * Parses library data from a string on the form {machineName} {majorVersion}.{minorVersion}
   *
   * @param string $libraryString
   *  On the form {machineName} {majorVersion}.{minorVersion}
   * @return array|FALSE
   *  With keys machineName, majorVersion and minorVersion.
   *  Returns FALSE only if string is not parsable in the normal library
   *  string formats "Lib.Name-x.y" or "Lib.Name x.y"
   */
  public static function libraryFromString($libraryString) {
    $re = '/^([\w0-9\-\.]{1,255})[\-\ ]([0-9]{1,5})\.([0-9]{1,5})$/i';
    $matches = array();
    $res = preg_match($re, $libraryString, $matches);
    if ($res) {
      return array(
        'machineName' => $matches[1],
        'majorVersion' => $matches[2],
        'minorVersion' => $matches[3]
      );
    }
    return FALSE;
  }

  /**
   * Determine the correct embed type to use.
   *
   * @param $contentEmbedType
   * @param $libraryEmbedTypes
   * @return string 'div' or 'iframe'.
   */
  public static function determineEmbedType($contentEmbedType, $libraryEmbedTypes) {
    // Detect content embed type
    $embedType = strpos(strtolower($contentEmbedType), 'div') !== FALSE ? 'div' : 'iframe';

    if ($libraryEmbedTypes !== NULL && $libraryEmbedTypes !== '') {
      // Check that embed type is available for library
      $embedTypes = strtolower($libraryEmbedTypes);
      if (strpos($embedTypes, $embedType) === FALSE) {
        // Not available, pick default.
        $embedType = strpos($embedTypes, 'div') !== FALSE ? 'div' : 'iframe';
      }
    }

    return $embedType;
  }

  /**
   * Get the absolute version for the library as a human readable string.
   *
   * @param object $library
   * @return string
   */
  public static function libraryVersion($library) {
    return $library->major_version . '.' . $library->minor_version . '.' . $library->patch_version;
  }

  /**
   * Determine which versions content with the given library can be upgraded to.
   *
   * @param object $library
   * @param array $versions
   * @return array
   */
  public function getUpgrades($library, $versions) {
   $upgrades = array();

   foreach ($versions as $upgrade) {
     if ($upgrade->major_version > $library->major_version || $upgrade->major_version === $library->major_version && $upgrade->minor_version > $library->minor_version) {
       $upgrades[$upgrade->id] = H5PCore::libraryVersion($upgrade);
     }
   }

   return $upgrades;
  }

  /**
   * Converts all the properties of the given object or array from
   * snake_case to camelCase. Useful after fetching data from the database.
   *
   * Note that some databases does not support camelCase.
   *
   * @param mixed $arr input
   * @param boolean $obj return object
   * @return mixed object or array
   */
  public static function snakeToCamel($arr, $obj = false) {
    $newArr = array();

    foreach ($arr as $key => $val) {
      $next = -1;
      while (($next = strpos($key, '_', $next + 1)) !== FALSE) {
        $key = substr_replace($key, strtoupper($key{$next + 1}), $next, 2);
      }

      $newArr[$key] = $val;
    }

    return $obj ? (object) $newArr : $newArr;
  }

  /**
   * Detects if the site was accessed from localhost,
   * through a local network or from the internet.
   */
  public function detectSiteType() {
    $type = $this->h5pF->getOption('site_type', 'local');

    // Determine remote/visitor origin
    if ($type === 'network' ||
        ($type === 'local' &&
         isset($_SERVER['REMOTE_ADDR']) &&
         !preg_match('/^localhost$|^127(?:\.[0-9]+){0,2}\.[0-9]+$|^(?:0*\:)*?:?0*1$/i', $_SERVER['REMOTE_ADDR']))) {
      if (isset($_SERVER['REMOTE_ADDR']) && filter_var($_SERVER['REMOTE_ADDR'], FILTER_VALIDATE_IP, FILTER_FLAG_NO_PRIV_RANGE)) {
        // Internet
        $this->h5pF->setOption('site_type', 'internet');
      }
      elseif ($type === 'local') {
        // Local network
        $this->h5pF->setOption('site_type', 'network');
      }
    }
  }

  /**
   * Get a list of installed libraries, different minor versions will
   * return separate entries.
   *
   * @return array
   *  A distinct array of installed libraries
   */
  public function getLibrariesInstalled() {
    $librariesInstalled = array();
    $libs = $this->h5pF->loadLibraries();

    foreach($libs as $libName => $library) {
      foreach($library as $libVersion) {
        $librariesInstalled[$libName.' '.$libVersion->major_version.'.'.$libVersion->minor_version] = $libVersion->patch_version;
      }
    }

    return $librariesInstalled;
  }

  /**
   * Easy way to combine similar data sets.
   *
   * @param array $inputs Multiple arrays with data
   * @return array
   */
  public function combineArrayValues($inputs) {
    $results = array();
    foreach ($inputs as $index => $values) {
      foreach ($values as $key => $value) {
        $results[$key][$index] = $value;
      }
    }
    return $results;
  }

  /**
   * Communicate with H5P.org and get content type cache. Each platform
   * implementation is responsible for invoking this, eg using cron
   *
   * @param bool $fetchingDisabled
   */
  public function fetchLibrariesMetadata($fetchingDisabled = FALSE) {
    // Gather data
    $uuid = $this->h5pF->getOption('site_uuid', '');
    $platform = $this->h5pF->getPlatformInfo();
    $data = array(
      'api_version' => 2,
      'uuid' => $uuid,
      'platform_name' => $platform['name'],
      'platform_version' => $platform['version'],
      'h5p_version' => $platform['h5pVersion'],
      'disabled' => $fetchingDisabled ? 1 : 0,
      'local_id' => hash('crc32', $this->fullPluginPath),
      'type' => $this->h5pF->getOption('site_type', 'local'),
      'num_authors' => $this->h5pF->getNumAuthors(),
      'libraries' => json_encode($this->combineArrayValues(array(
        'patch' => $this->getLibrariesInstalled(),
        'content' => $this->h5pF->getLibraryContentCount(),
        'loaded' => $this->h5pF->getLibraryStats('library'),
        'created' => $this->h5pF->getLibraryStats('content create'),
        'createdUpload' => $this->h5pF->getLibraryStats('content create upload'),
        'deleted' => $this->h5pF->getLibraryStats('content delete'),
        'resultViews' => $this->h5pF->getLibraryStats('results content'),
        'shortcodeInserts' => $this->h5pF->getLibraryStats('content shortcode insert')
      )))
    );

    $result = $this->updateContentTypeCache($data);

    // No data received
    if (!$result || empty($result)) {
      return;
    }

    // Handle libraries metadata
    if (isset($result->libraries)) {
      foreach ($result->libraries as $library) {
        if (isset($library->tutorialUrl) && isset($library->machineName)) {
          $this->h5pF->setLibraryTutorialUrl($library->machineNamee, $library->tutorialUrl);
        }
      }
    }

    // Handle latest version of H5P
    if (!empty($result->packageReleased)) {
      $this->h5pF->setOption('update_available', $result->packageReleased->releasedAt);
      $this->h5pF->setOption('update_available_path', $result->packageReleased->path);
    }
  }

  /**
   * Create representation of display options as int
   *
   * @param array $sources
   * @param int $current
   * @return int
   */
  public function getStorableDisplayOptions(&$sources, $current) {
    // Download - force setting it if always on or always off
    $download = $this->h5pF->getOption(self::DISPLAY_OPTION_DOWNLOAD, H5PDisplayOptionBehaviour::ALWAYS_SHOW);
    if ($download == H5PDisplayOptionBehaviour::ALWAYS_SHOW ||
        $download == H5PDisplayOptionBehaviour::NEVER_SHOW) {
      $sources[self::DISPLAY_OPTION_DOWNLOAD] = ($download == H5PDisplayOptionBehaviour::ALWAYS_SHOW);
    }

    // Embed - force setting it if always on or always off
    $embed = $this->h5pF->getOption(self::DISPLAY_OPTION_EMBED, H5PDisplayOptionBehaviour::ALWAYS_SHOW);
    if ($embed == H5PDisplayOptionBehaviour::ALWAYS_SHOW ||
        $embed == H5PDisplayOptionBehaviour::NEVER_SHOW) {
      $sources[self::DISPLAY_OPTION_EMBED] = ($embed == H5PDisplayOptionBehaviour::ALWAYS_SHOW);
    }

    foreach (H5PCore::$disable as $bit => $option) {
      if (!isset($sources[$option]) || !$sources[$option]) {
        $current |= $bit; // Disable
      }
      else {
        $current &= ~$bit; // Enable
      }
    }
    return $current;
  }

  /**
   * Determine display options visibility and value on edit
   *
   * @param int $disable
   * @return array
   */
  public function getDisplayOptionsForEdit($disable = NULL) {
    $display_options = array();

    $current_display_options = $disable === NULL ? array() : $this->getDisplayOptionsAsArray($disable);

    if ($this->h5pF->getOption(self::DISPLAY_OPTION_FRAME, TRUE)) {
      $display_options[self::DISPLAY_OPTION_FRAME] =
        isset($current_display_options[self::DISPLAY_OPTION_FRAME]) ?
        $current_display_options[self::DISPLAY_OPTION_FRAME] :
        TRUE;

      // Download
      $export = $this->h5pF->getOption(self::DISPLAY_OPTION_DOWNLOAD, H5PDisplayOptionBehaviour::ALWAYS_SHOW);
      if ($export == H5PDisplayOptionBehaviour::CONTROLLED_BY_AUTHOR_DEFAULT_ON ||
          $export == H5PDisplayOptionBehaviour::CONTROLLED_BY_AUTHOR_DEFAULT_OFF) {
        $display_options[self::DISPLAY_OPTION_DOWNLOAD] =
          isset($current_display_options[self::DISPLAY_OPTION_DOWNLOAD]) ?
          $current_display_options[self::DISPLAY_OPTION_DOWNLOAD] :
          ($export == H5PDisplayOptionBehaviour::CONTROLLED_BY_AUTHOR_DEFAULT_ON);
      }

      // Embed
      $embed = $this->h5pF->getOption(self::DISPLAY_OPTION_EMBED, H5PDisplayOptionBehaviour::ALWAYS_SHOW);
      if ($embed == H5PDisplayOptionBehaviour::CONTROLLED_BY_AUTHOR_DEFAULT_ON ||
          $embed == H5PDisplayOptionBehaviour::CONTROLLED_BY_AUTHOR_DEFAULT_OFF) {
        $display_options[self::DISPLAY_OPTION_EMBED] =
          isset($current_display_options[self::DISPLAY_OPTION_EMBED]) ?
          $current_display_options[self::DISPLAY_OPTION_EMBED] :
          ($embed == H5PDisplayOptionBehaviour::CONTROLLED_BY_AUTHOR_DEFAULT_ON);
      }

      // Copyright
      if ($this->h5pF->getOption(self::DISPLAY_OPTION_COPYRIGHT, TRUE)) {
        $display_options[self::DISPLAY_OPTION_COPYRIGHT] =
          isset($current_display_options[self::DISPLAY_OPTION_COPYRIGHT]) ?
          $current_display_options[self::DISPLAY_OPTION_COPYRIGHT] :
          TRUE;
      }
    }

    return $display_options;
  }

  /**
   * Helper function used to figure out embed & download behaviour
   *
   * @param string $option_name
   * @param H5PPermission $permission
   * @param int $id
   * @param bool &$value
   */
  private function setDisplayOptionOverrides($option_name, $permission, $id, &$value) {
    $behaviour = $this->h5pF->getOption($option_name, H5PDisplayOptionBehaviour::ALWAYS_SHOW);
    // If never show globally, force hide
    if ($behaviour == H5PDisplayOptionBehaviour::NEVER_SHOW) {
      $value = false;
    }
    elseif ($behaviour == H5PDisplayOptionBehaviour::ALWAYS_SHOW) {
      // If always show or permissions say so, force show
      $value = true;
    }
    elseif ($behaviour == H5PDisplayOptionBehaviour::CONTROLLED_BY_PERMISSIONS) {
      $value = $this->h5pF->hasPermission($permission, $id);
    }
  }

  /**
   * Determine display option visibility when viewing H5P
   *
   * @param int $display_options
   * @param int  $id Might be content id or user id.
   * Depends on what the platform needs to be able to determine permissions.
   * @return array
   */
  public function getDisplayOptionsForView($disable, $id) {
    $display_options = $this->getDisplayOptionsAsArray($disable);

    if ($this->h5pF->getOption(self::DISPLAY_OPTION_FRAME, TRUE) == FALSE) {
      $display_options[self::DISPLAY_OPTION_FRAME] = false;
    }
    else {
      $this->setDisplayOptionOverrides(self::DISPLAY_OPTION_DOWNLOAD, H5PPermission::DOWNLOAD_H5P, $id, $display_options[self::DISPLAY_OPTION_DOWNLOAD]);
      $this->setDisplayOptionOverrides(self::DISPLAY_OPTION_EMBED, H5PPermission::EMBED_H5P, $id, $display_options[self::DISPLAY_OPTION_EMBED]);

      if ($this->h5pF->getOption(self::DISPLAY_OPTION_COPYRIGHT, TRUE) == FALSE) {
        $display_options[self::DISPLAY_OPTION_COPYRIGHT] = false;
      }
    }

    return $display_options;
  }

  /**
   * Convert display options as single byte to array
   *
   * @param int $disable
   * @return array
   */
  private function getDisplayOptionsAsArray($disable) {
    return array(
      self::DISPLAY_OPTION_FRAME => !($disable & H5PCore::DISABLE_FRAME),
      self::DISPLAY_OPTION_DOWNLOAD => !($disable & H5PCore::DISABLE_DOWNLOAD),
      self::DISPLAY_OPTION_EMBED => !($disable & H5PCore::DISABLE_EMBED),
      self::DISPLAY_OPTION_COPYRIGHT => !($disable & H5PCore::DISABLE_COPYRIGHT),
      self::DISPLAY_OPTION_ABOUT => !!$this->h5pF->getOption(self::DISPLAY_OPTION_ABOUT, TRUE),
    );
  }

  /**
   * Small helper for getting the library's ID.
   *
   * @param array $library
   * @param string [$libString]
   * @return int Identifier, or FALSE if non-existent
   */
  public function getLibraryId($library, $libString = NULL) {
    if (!$libString) {
      $libString = self::libraryToString($library);
    }

    if (!isset($libraryIdMap[$libString])) {
      $libraryIdMap[$libString] = $this->h5pF->getLibraryId($library['machineName'], $library['majorVersion'], $library['minorVersion']);
    }

    return $libraryIdMap[$libString];
  }

  /**
   * Convert strings of text into simple kebab case slugs.
   * Very useful for readable urls etc.
   *
   * @param string $input
   * @return string
   */
  public static function slugify($input) {
    // Down low
    $input = strtolower($input);

    // Replace common chars
    $input = str_replace(
      array('æ',  'ø',  'ö', 'ó', 'ô', 'Ò',  'Õ', 'Ý', 'ý', 'ÿ', 'ā', 'ă', 'ą', 'œ', 'å', 'ä', 'á', 'à', 'â', 'ã', 'ç', 'ć', 'ĉ', 'ċ', 'č', 'é', 'è', 'ê', 'ë', 'í', 'ì', 'î', 'ï', 'ú', 'ñ', 'ü', 'ù', 'û', 'ß',  'ď', 'đ', 'ē', 'ĕ', 'ė', 'ę', 'ě', 'ĝ', 'ğ', 'ġ', 'ģ', 'ĥ', 'ħ', 'ĩ', 'ī', 'ĭ', 'į', 'ı', 'ĳ',  'ĵ', 'ķ', 'ĺ', 'ļ', 'ľ', 'ŀ', 'ł', 'ń', 'ņ', 'ň', 'ŉ', 'ō', 'ŏ', 'ő', 'ŕ', 'ŗ', 'ř', 'ś', 'ŝ', 'ş', 'š', 'ţ', 'ť', 'ŧ', 'ũ', 'ū', 'ŭ', 'ů', 'ű', 'ų', 'ŵ', 'ŷ', 'ź', 'ż', 'ž', 'ſ', 'ƒ', 'ơ', 'ư', 'ǎ', 'ǐ', 'ǒ', 'ǔ', 'ǖ', 'ǘ', 'ǚ', 'ǜ', 'ǻ', 'ǽ',  'ǿ'),
      array('ae', 'oe', 'o', 'o', 'o', 'oe', 'o', 'o', 'y', 'y', 'y', 'a', 'a', 'a', 'a', 'a', 'a', 'a', 'a', 'a', 'c', 'c', 'c', 'c', 'c', 'e', 'e', 'e', 'e', 'i', 'i', 'i', 'i', 'u', 'n', 'u', 'u', 'u', 'es', 'd', 'd', 'e', 'e', 'e', 'e', 'e', 'g', 'g', 'g', 'g', 'h', 'h', 'i', 'i', 'i', 'i', 'i', 'ij', 'j', 'k', 'l', 'l', 'l', 'l', 'l', 'n', 'n', 'n', 'n', 'o', 'o', 'o', 'r', 'r', 'r', 's', 's', 's', 's', 't', 't', 't', 'u', 'u', 'u', 'u', 'u', 'u', 'w', 'y', 'z', 'z', 'z', 's', 'f', 'o', 'u', 'a', 'i', 'o', 'u', 'u', 'u', 'u', 'u', 'a', 'ae', 'oe'),
      $input);

    // Replace everything else
    $input = preg_replace('/[^a-z0-9]/', '-', $input);

    // Prevent double hyphen
    $input = preg_replace('/-{2,}/', '-', $input);

    // Prevent hyphen in beginning or end
    $input = trim($input, '-');

    // Prevent to long slug
    if (strlen($input) > 91) {
      $input = substr($input, 0, 92);
    }

    // Prevent empty slug
    if ($input === '') {
      $input = 'interactive';
    }

    return $input;
  }

  /**
   * Makes it easier to print response when AJAX request succeeds.
   *
   * @param mixed $data
   * @since 1.6.0
   */
  public static function ajaxSuccess($data = NULL) {
    $response = array(
      'success' => TRUE
    );
    if ($data !== NULL) {
      $response['data'] = $data;
    }
    self::printJson($response);
  }

  /**
   * Makes it easier to print response when AJAX request fails.
   * Will exit after printing error.
   *
   * @param string $message
   * @since 1.6.0
   */
  public static function ajaxError($message = NULL, $error_code = NULL) {
    $response = array(
      'success' => FALSE
    );
    if ($message !== NULL) {
      $response['message'] = $message;
    }

    if ($error_code !== NULL) {
      $response['error_code'] = $error_code;
    }

    self::printJson($response);
  }

  /**
   * Print JSON headers with UTF-8 charset and json encode response data.
   * Makes it easier to respond using JSON.
   *
   * @param mixed $data
   */
  private static function printJson($data) {
    header('Cache-Control: no-cache');
    header('Content-type: application/json; charset=utf-8');
    print json_encode($data);
  }

  /**
   * Get a new H5P security token for the given action.
   *
   * @param string $action
   * @return string token
   */
  public static function createToken($action) {
    if (!isset($_SESSION['h5p_token'])) {
      // Create an unique key which is used to create action tokens for this session.
      $_SESSION['h5p_token'] = uniqid();
    }

    // Timefactor
    $time_factor = self::getTimeFactor();

    // Create and return token
    return substr(hash('md5', $action . $time_factor . $_SESSION['h5p_token']), -16, 13);
  }

  /**
   * Create a time based number which is unique for each 12 hour.
   * @return int
   */
  private static function getTimeFactor() {
    return ceil(time() / (86400 / 2));
  }

  /**
   * Verify if the given token is valid for the given action.
   *
   * @param string $action
   * @param string $token
   * @return boolean valid token
   */
  public static function validToken($action, $token) {
    $time_factor = self::getTimeFactor();
    return $token === substr(hash('md5', $action . $time_factor . $_SESSION['h5p_token']), -16, 13) || // Under 12 hours
           $token === substr(hash('md5', $action . ($time_factor - 1) . $_SESSION['h5p_token']), -16, 13); // Between 12-24 hours
  }

<<<<<<< HEAD
    /**
     * Update content type cache
     *
     * @param object $postData Data sent to the hub
     *
     * @return bool|object Returns endpoint data if found, otherwise FALSE
     */
  public function updateContentTypeCache($postData = NULL) {
    $endpoint = 'http://hubendpoints/contenttypes';

    $interface = $this->h5pF;

    // Set uuid
    if (!$postData) {
      $postData = array(
        'uuid' => $this->h5pF->getOption('site_uuid', '')
      );
    }

    $postData['current_cache'] = $this->h5pF->getOption('content_type_cache_updated_at', 0);

    $data = $interface->fetchExternalData($endpoint, $postData);

    // No data received
    if (!$data) {
      $interface->setErrorMessage(
        $interface->t('Could not connect to the H5P Content Type Hub. Please try again later.')
      );
      return FALSE;
    }

    $json = json_decode($data);

    // No libraries received
    if (!isset($json->libraries) || empty($json->libraries)) {
      $interface->setErrorMessage(
        $interface->t('No libraries was received from the Content Type Hub. Please try again later.')
      );
      return FALSE;
    }

    // Replace content type cache
    $interface->replaceContentTypeCache($json);

    // Inform of the changes and update timestamp
    $interface->setInfoMessage($interface->t('Library cache was successfully updated!'));
    $interface->setOption('content_type_cache_updated_at', time());
    return $data;
=======
  /**
   * Check if the current server setup is valid and set error messages
   *
   * @return array Errors found
   */
  public function checkSetupErrorMessage() {
    $errors = array();

    if (!class_exists('ZipArchive')) {
      $errors[] = $this->h5pF->t('Your PHP version does not support ZipArchive.');
    }

    if (!extension_loaded('mbstring')) {
      $errors[] =
        $this->h5pF->t('The mbstring PHP extension is not loaded. H5P need this to function properly');
    }

    // Check php version >= 5.2
    $php_version = explode('.', phpversion());
    if ($php_version[0] < 5 || ($php_version[0] === 5 && $php_version[1] < 2)) {
      $errors[] =
        $this->h5pF->t('Your PHP version is outdated. H5P requires version 5.2 to function properly. Version 5.6 or later is recommended.');
    }

    // Check write access
    if (!$this->fs->hasWriteAccess()) {
      $errors[] =
        $this->h5pF->t('A problem with the server write access was detected. Please make sure that your server can write to your data folder.');
    }

    $max_upload_size = self::returnBytes(ini_get('upload_max_filesize'));
    $max_post_size   = self::returnBytes(ini_get('post_max_size'));
    $byte_threshold  = 5000000; // 5MB
    if ($max_upload_size < $byte_threshold) {
      $errors[] =
        $this->h5pF->t('Your PHP max upload size option is too small. You should consider to increase it to more than 5MB.');
    }

    if ($max_post_size < $byte_threshold) {
      $errors[] =
        $this->h5pF->t('Your PHP max post size option is too small. You should consider to increase it to more than 5MB.');
    }

    if ($max_upload_size > $max_post_size) {
      $errors[] =
        $this->h5pF->t('Your PHP max upload size is bigger than your max post size. This is known to cause issues in some installations.');
    }

    // Check SSL
    if (!extension_loaded('openssl')) {
      $errors[] =
        $this->h5pF->t('Your server does not have SSL enabled. SSL should be enabled to ensure a secure connection with the H5P hub.');
    }

    return $errors;
  }

  /**
   * Check that all H5P requirements for the server setup is met.
   */
  public function checkSetupForRequirements() {
    $errors = $this->checkSetupErrorMessage();

    $this->h5pF->setOption('hub_is_enabled', empty($errors));
    if (!empty($errors)) {
      foreach ($errors as $err) {
        $this->h5pF->setErrorMessage($err);
      }

      // Inform how to re-enable hub
      $this->h5pF->setErrorMessage(
        $this->h5pF->t('H5P hub communication has been disabled because one or more H5P requirements failed.')
      );
      $this->h5pF->setErrorMessage(
        $this->h5pF->t('When you have revised your server setup you may re-enable H5P hub communication in H5P Settings.')
      );
    }
  }

  /**
   * Return bytes from php_ini string value
   *
   * @param string $val
   *
   * @return int|string
   */
  public static function returnBytes($val) {
    $val  = trim($val);
    $last = strtolower($val[strlen($val) - 1]);
    switch ($last) {
      case 'g':
        $val *= 1024;
      case 'm':
        $val *= 1024;
      case 'k':
        $val *= 1024;
    }

    return $val;
>>>>>>> 2b5a10be
  }
}

/**
 * Functions for validating basic types from H5P library semantics.
 * @property bool allowedStyles
 */
class H5PContentValidator {
  public $h5pF;
  public $h5pC;
  private $typeMap, $libraries, $dependencies, $nextWeight;
  private static $allowed_styleable_tags = array('span', 'p', 'div');

  /**
   * Constructor for the H5PContentValidator
   *
   * @param object $H5PFramework
   *  The frameworks implementation of the H5PFrameworkInterface
   * @param object $H5PCore
   *  The main H5PCore instance
   */
  public function __construct($H5PFramework, $H5PCore) {
    $this->h5pF = $H5PFramework;
    $this->h5pC = $H5PCore;
    $this->typeMap = array(
      'text' => 'validateText',
      'number' => 'validateNumber',
      'boolean' => 'validateBoolean',
      'list' => 'validateList',
      'group' => 'validateGroup',
      'file' => 'validateFile',
      'image' => 'validateImage',
      'video' => 'validateVideo',
      'audio' => 'validateAudio',
      'select' => 'validateSelect',
      'library' => 'validateLibrary',
    );
    $this->nextWeight = 1;

    // Keep track of the libraries we load to avoid loading it multiple times.
    $this->libraries = array();

    // Keep track of all dependencies for the given content.
    $this->dependencies = array();
  }

  /**
   * Get the flat dependency tree.
   *
   * @return array
   */
  public function getDependencies() {
    return $this->dependencies;
  }

  /**
   * Validate given text value against text semantics.
   * @param $text
   * @param $semantics
   */
  public function validateText(&$text, $semantics) {
    if (!is_string($text)) {
      $text = '';
    }
    if (isset($semantics->tags)) {
      // Not testing for empty array allows us to use the 4 defaults without
      // specifying them in semantics.
      $tags = array_merge(array('div', 'span', 'p', 'br'), $semantics->tags);

      // Add related tags for table etc.
      if (in_array('table', $tags)) {
        $tags = array_merge($tags, array('tr', 'td', 'th', 'colgroup', 'thead', 'tbody', 'tfoot'));
      }
      if (in_array('b', $tags) && ! in_array('strong', $tags)) {
        $tags[] = 'strong';
      }
      if (in_array('i', $tags) && ! in_array('em', $tags)) {
        $tags[] = 'em';
      }
      if (in_array('ul', $tags) || in_array('ol', $tags) && ! in_array('li', $tags)) {
        $tags[] = 'li';
      }
      if (in_array('del', $tags) || in_array('strike', $tags) && ! in_array('s', $tags)) {
        $tags[] = 's';
      }

      // Determine allowed style tags
      $stylePatterns = array();
      // All styles must be start to end patterns (^...$)
      if (isset($semantics->font)) {
        if (isset($semantics->font->size) && $semantics->font->size) {
          $stylePatterns[] = '/^font-size: *[0-9.]+(em|px|%) *;?$/i';
        }
        if (isset($semantics->font->family) && $semantics->font->family) {
          $stylePatterns[] = '/^font-family: *[a-z0-9," ]+;?$/i';
        }
        if (isset($semantics->font->color) && $semantics->font->color) {
          $stylePatterns[] = '/^color: *(#[a-f0-9]{3}[a-f0-9]{3}?|rgba?\([0-9, ]+\)) *;?$/i';
        }
        if (isset($semantics->font->background) && $semantics->font->background) {
          $stylePatterns[] = '/^background-color: *(#[a-f0-9]{3}[a-f0-9]{3}?|rgba?\([0-9, ]+\)) *;?$/i';
        }
        if (isset($semantics->font->spacing) && $semantics->font->spacing) {
          $stylePatterns[] = '/^letter-spacing: *[0-9.]+(em|px|%) *;?$/i';
        }
        if (isset($semantics->font->height) && $semantics->font->height) {
          $stylePatterns[] = '/^line-height: *[0-9.]+(em|px|%|) *;?$/i';
        }
      }

      // Alignment is allowed for all wysiwyg texts
      $stylePatterns[] = '/^text-align: *(center|left|right);?$/i';

      // Strip invalid HTML tags.
      $text = $this->filter_xss($text, $tags, $stylePatterns);
    }
    else {
      // Filter text to plain text.
      $text = htmlspecialchars($text, ENT_QUOTES, 'UTF-8', FALSE);
    }

    // Check if string is within allowed length
    if (isset($semantics->maxLength)) {
      if (!extension_loaded('mbstring')) {
        $this->h5pF->setErrorMessage($this->h5pF->t('The mbstring PHP extension is not loaded. H5P need this to function properly'), 'error');
      }
      else {
        $text = mb_substr($text, 0, $semantics->maxLength);
      }
    }

    // Check if string is according to optional regexp in semantics
    if (!($text === '' && isset($semantics->optional) && $semantics->optional) && isset($semantics->regexp)) {
      // Escaping '/' found in patterns, so that it does not break regexp fencing.
      $pattern = '/' . str_replace('/', '\\/', $semantics->regexp->pattern) . '/';
      $pattern .= isset($semantics->regexp->modifiers) ? $semantics->regexp->modifiers : '';
      if (preg_match($pattern, $text) === 0) {
        // Note: explicitly ignore return value FALSE, to avoid removing text
        // if regexp is invalid...
        $this->h5pF->setErrorMessage($this->h5pF->t('Provided string is not valid according to regexp in semantics. (value: "%value", regexp: "%regexp")', array('%value' => $text, '%regexp' => $pattern)));
        $text = '';
      }
    }
  }

  /**
   * Validates content files
   *
   * @param string $contentPath
   *  The path containing content files to validate.
   * @param bool $isLibrary
   * @return bool TRUE if all files are valid
   * TRUE if all files are valid
   * FALSE if one or more files fail validation. Error message should be set accordingly by validator.
   */
  public function validateContentFiles($contentPath, $isLibrary = FALSE) {
    if ($this->h5pC->disableFileCheck === TRUE) {
      return TRUE;
    }

    // Scan content directory for files, recurse into sub directories.
    $files = array_diff(scandir($contentPath), array('.','..'));
    $valid = TRUE;
    $whitelist = $this->h5pF->getWhitelist($isLibrary, H5PCore::$defaultContentWhitelist, H5PCore::$defaultLibraryWhitelistExtras);

    $wl_regex = '/\.(' . preg_replace('/ +/i', '|', preg_quote($whitelist)) . ')$/i';

    foreach ($files as $file) {
      $filePath = $contentPath . DIRECTORY_SEPARATOR . $file;
      if (is_dir($filePath)) {
        $valid = $this->validateContentFiles($filePath, $isLibrary) && $valid;
      }
      else {
        // Snipped from drupal 6 "file_validate_extensions".  Using own code
        // to avoid 1. creating a file-like object just to test for the known
        // file name, 2. testing against a returned error array that could
        // never be more than 1 element long anyway, 3. recreating the regex
        // for every file.
        if (!extension_loaded('mbstring')) {
          $this->h5pF->setErrorMessage($this->h5pF->t('The mbstring PHP extension is not loaded. H5P need this to function properly'), 'error');
          $valid = FALSE;
        }
        else if (!preg_match($wl_regex, mb_strtolower($file))) {
          $this->h5pF->setErrorMessage($this->h5pF->t('File "%filename" not allowed. Only files with the following extensions are allowed: %files-allowed.', array('%filename' => $file, '%files-allowed' => $whitelist)), 'error');
          $valid = FALSE;
        }
      }
    }
    return $valid;
  }

  /**
   * Validate given value against number semantics
   * @param $number
   * @param $semantics
   */
  public function validateNumber(&$number, $semantics) {
    // Validate that $number is indeed a number
    if (!is_numeric($number)) {
      $number = 0;
    }
    // Check if number is within valid bounds. Move within bounds if not.
    if (isset($semantics->min) && $number < $semantics->min) {
      $number = $semantics->min;
    }
    if (isset($semantics->max) && $number > $semantics->max) {
      $number = $semantics->max;
    }
    // Check if number is within allowed bounds even if step value is set.
    if (isset($semantics->step)) {
      $testNumber = $number - (isset($semantics->min) ? $semantics->min : 0);
      $rest = $testNumber % $semantics->step;
      if ($rest !== 0) {
        $number -= $rest;
      }
    }
    // Check if number has proper number of decimals.
    if (isset($semantics->decimals)) {
      $number = round($number, $semantics->decimals);
    }
  }

  /**
   * Validate given value against boolean semantics
   * @param $bool
   * @return bool
   */
  public function validateBoolean(&$bool) {
    return is_bool($bool);
  }

  /**
   * Validate select values
   * @param $select
   * @param $semantics
   */
  public function validateSelect(&$select, $semantics) {
    $optional = isset($semantics->optional) && $semantics->optional;
    $strict = FALSE;
    if (isset($semantics->options) && !empty($semantics->options)) {
      // We have a strict set of options to choose from.
      $strict = TRUE;
      $options = array();
      foreach ($semantics->options as $option) {
        $options[$option->value] = TRUE;
      }
    }

    if (isset($semantics->multiple) && $semantics->multiple) {
      // Multi-choice generates array of values. Test each one against valid
      // options, if we are strict.  First make sure we are working on an
      // array.
      if (!is_array($select)) {
        $select = array($select);
      }

      foreach ($select as $key => &$value) {
        if ($strict && !$optional && !isset($options[$value])) {
          $this->h5pF->setErrorMessage($this->h5pF->t('Invalid selected option in multi-select.'));
          unset($select[$key]);
        }
        else {
          $select[$key] = htmlspecialchars($value, ENT_QUOTES, 'UTF-8', FALSE);
        }
      }
    }
    else {
      // Single mode.  If we get an array in here, we chop off the first
      // element and use that instead.
      if (is_array($select)) {
        $select = $select[0];
      }

      if ($strict && !$optional && !isset($options[$select])) {
        $this->h5pF->setErrorMessage($this->h5pF->t('Invalid selected option in select.'));
        $select = $semantics->options[0]->value;
      }
      $select = htmlspecialchars($select, ENT_QUOTES, 'UTF-8', FALSE);
    }
  }

  /**
   * Validate given list value against list semantics.
   * Will recurse into validating each item in the list according to the type.
   * @param $list
   * @param $semantics
   */
  public function validateList(&$list, $semantics) {
    $field = $semantics->field;
    $function = $this->typeMap[$field->type];

    // Check that list is not longer than allowed length. We do this before
    // iterating to avoid unnecessary work.
    if (isset($semantics->max)) {
      array_splice($list, $semantics->max);
    }

    if (!is_array($list)) {
      $list = array();
    }

    // Validate each element in list.
    foreach ($list as $key => &$value) {
      if (!is_int($key)) {
        array_splice($list, $key, 1);
        continue;
      }
      $this->$function($value, $field);
      if ($value === NULL) {
        array_splice($list, $key, 1);
      }
    }

    if (count($list) === 0) {
      $list = NULL;
    }
  }

  /**
   * Validate a file like object, such as video, image, audio and file.
   * @param $file
   * @param $semantics
   * @param array $typeValidKeys
   */
  private function _validateFilelike(&$file, $semantics, $typeValidKeys = array()) {
    // Do not allow to use files from other content folders.
    $matches = array();
    if (preg_match($this->h5pC->relativePathRegExp, $file->path, $matches)) {
      $file->path = $matches[5];
    }

    // Make sure path and mime does not have any special chars
    $file->path = htmlspecialchars($file->path, ENT_QUOTES, 'UTF-8', FALSE);
    if (isset($file->mime)) {
      $file->mime = htmlspecialchars($file->mime, ENT_QUOTES, 'UTF-8', FALSE);
    }

    // Remove attributes that should not exist, they may contain JSON escape
    // code.
    $validKeys = array_merge(array('path', 'mime', 'copyright'), $typeValidKeys);
    if (isset($semantics->extraAttributes)) {
      $validKeys = array_merge($validKeys, $semantics->extraAttributes); // TODO: Validate extraAttributes
    }
    $this->filterParams($file, $validKeys);

    if (isset($file->width)) {
      $file->width = intval($file->width);
    }

    if (isset($file->height)) {
      $file->height = intval($file->height);
    }

    if (isset($file->codecs)) {
      $file->codecs = htmlspecialchars($file->codecs, ENT_QUOTES, 'UTF-8', FALSE);
    }

    if (isset($file->quality)) {
      if (!is_object($file->quality) || !isset($file->quality->level) || !isset($file->quality->label)) {
        unset($file->quality);
      }
      else {
        $this->filterParams($file->quality, array('level', 'label'));
        $file->quality->level = intval($file->quality->level);
        $file->quality->label = htmlspecialchars($file->quality->label, ENT_QUOTES, 'UTF-8', FALSE);
      }
    }

    if (isset($file->copyright)) {
      $this->validateGroup($file->copyright, $this->getCopyrightSemantics());
    }
  }

  /**
   * Validate given file data
   * @param $file
   * @param $semantics
   */
  public function validateFile(&$file, $semantics) {
    $this->_validateFilelike($file, $semantics);
  }

  /**
   * Validate given image data
   * @param $image
   * @param $semantics
   */
  public function validateImage(&$image, $semantics) {
    $this->_validateFilelike($image, $semantics, array('width', 'height', 'originalImage'));
  }

  /**
   * Validate given video data
   * @param $video
   * @param $semantics
   */
  public function validateVideo(&$video, $semantics) {
    foreach ($video as &$variant) {
      $this->_validateFilelike($variant, $semantics, array('width', 'height', 'codecs', 'quality'));
    }
  }

  /**
   * Validate given audio data
   * @param $audio
   * @param $semantics
   */
  public function validateAudio(&$audio, $semantics) {
    foreach ($audio as &$variant) {
      $this->_validateFilelike($variant, $semantics);
    }
  }

  /**
   * Validate given group value against group semantics.
   * Will recurse into validating each group member.
   * @param $group
   * @param $semantics
   * @param bool $flatten
   */
  public function validateGroup(&$group, $semantics, $flatten = TRUE) {
    // Groups with just one field are compressed in the editor to only output
    // the child content. (Exemption for fake groups created by
    // "validateBySemantics" above)
    $function = null;
    $field = null;

    $isSubContent = isset($semantics->isSubContent) && $semantics->isSubContent === TRUE;

    if (count($semantics->fields) == 1 && $flatten && !$isSubContent) {
      $field = $semantics->fields[0];
      $function = $this->typeMap[$field->type];
      $this->$function($group, $field);
    }
    else {
      foreach ($group as $key => &$value) {
        // If subContentId is set, keep value
        if($isSubContent && ($key == 'subContentId')){
          continue;
        }

        // Find semantics for name=$key
        $found = FALSE;
        foreach ($semantics->fields as $field) {
          if ($field->name == $key) {
            if (isset($semantics->optional) && $semantics->optional) {
              $field->optional = TRUE;
            }
            $function = $this->typeMap[$field->type];
            $found = TRUE;
            break;
          }
        }
        if ($found) {
          if ($function) {
            $this->$function($value, $field);
            if ($value === NULL) {
              unset($group->$key);
            }
          }
          else {
            // We have a field type in semantics for which we don't have a
            // known validator.
            $this->h5pF->setErrorMessage($this->h5pF->t('H5P internal error: unknown content type "@type" in semantics. Removing content!', array('@type' => $field->type)));
            unset($group->$key);
          }
        }
        else {
          // If validator is not found, something exists in content that does
          // not have a corresponding semantics field. Remove it.
          // $this->h5pF->setErrorMessage($this->h5pF->t('H5P internal error: no validator exists for @key', array('@key' => $key)));
          unset($group->$key);
        }
      }
    }
    if (!(isset($semantics->optional) && $semantics->optional)) {
      if ($group === NULL) {
        // Error no value. Errors aren't printed...
        return;
      }
      foreach ($semantics->fields as $field) {
        if (!(isset($field->optional) && $field->optional)) {
          // Check if field is in group.
          if (! property_exists($group, $field->name)) {
            //$this->h5pF->setErrorMessage($this->h5pF->t('No value given for mandatory field ' . $field->name));
          }
        }
      }
    }
  }

  /**
   * Validate given library value against library semantics.
   * Check if provided library is within allowed options.
   *
   * Will recurse into validating the library's semantics too.
   * @param $value
   * @param $semantics
   */
  public function validateLibrary(&$value, $semantics) {
    if (!isset($value->library)) {
      $value = NULL;
      return;
    }
    if (!in_array($value->library, $semantics->options)) {
      $message = NULL;
      // Create an understandable error message:
      $machineNameArray = explode(' ', $value->library);
      $machineName = $machineNameArray[0];
      foreach ($semantics->options as $semanticsLibrary) {
        $semanticsMachineNameArray = explode(' ', $semanticsLibrary);
        $semanticsMachineName = $semanticsMachineNameArray[0];
        if ($machineName === $semanticsMachineName) {
          // Using the wrong version of the library in the content
          $message = $this->h5pF->t('The version of the H5P library %machineName used in this content is not valid. Content contains %contentLibrary, but it should be %semanticsLibrary.', array(
            '%machineName' => $machineName,
            '%contentLibrary' => $value->library,
            '%semanticsLibrary' => $semanticsLibrary
          ));
          break;
        }
      }
      // Using a library in content that is not present at all in semantics
      if ($message === NULL) {
        $message = $this->h5pF->t('The H5P library %library used in the content is not valid', array(
          '%library' => $value->library
        ));
      }

      $this->h5pF->setErrorMessage($message);
      $value = NULL;
      return;
    }

    if (!isset($this->libraries[$value->library])) {
      $libSpec = H5PCore::libraryFromString($value->library);
      $library = $this->h5pC->loadLibrary($libSpec['machineName'], $libSpec['majorVersion'], $libSpec['minorVersion']);
      $library['semantics'] = $this->h5pC->loadLibrarySemantics($libSpec['machineName'], $libSpec['majorVersion'], $libSpec['minorVersion']);
      $this->libraries[$value->library] = $library;
    }
    else {
      $library = $this->libraries[$value->library];
    }

    $this->validateGroup($value->params, (object) array(
      'type' => 'group',
      'fields' => $library['semantics'],
    ), FALSE);
    $validKeys = array('library', 'params', 'subContentId');
    if (isset($semantics->extraAttributes)) {
      $validKeys = array_merge($validKeys, $semantics->extraAttributes);
    }
    $this->filterParams($value, $validKeys);
    if (isset($value->subContentId) && ! preg_match('/^\{?[a-f0-9]{8}-[a-f0-9]{4}-[a-f0-9]{4}-[a-f0-9]{4}-[a-f0-9]{12}\}?$/', $value->subContentId)) {
      unset($value->subContentId);
    }

    // Find all dependencies for this library
    $depKey = 'preloaded-' . $library['machineName'];
    if (!isset($this->dependencies[$depKey])) {
      $this->dependencies[$depKey] = array(
        'library' => $library,
        'type' => 'preloaded'
      );

      $this->nextWeight = $this->h5pC->findLibraryDependencies($this->dependencies, $library, $this->nextWeight);
      $this->dependencies[$depKey]['weight'] = $this->nextWeight++;
    }
  }

  /**
   * Check params for a whitelist of allowed properties
   *
   * @param array/object $params
   * @param array $whitelist
   */
  public function filterParams(&$params, $whitelist) {
    foreach ($params as $key => $value) {
      if (!in_array($key, $whitelist)) {
        unset($params->{$key});
      }
    }
  }

  // XSS filters copied from drupal 7 common.inc. Some modifications done to
  // replace Drupal one-liner functions with corresponding flat PHP.

  /**
   * Filters HTML to prevent cross-site-scripting (XSS) vulnerabilities.
   *
   * Based on kses by Ulf Harnhammar, see http://sourceforge.net/projects/kses.
   * For examples of various XSS attacks, see: http://ha.ckers.org/xss.html.
   *
   * This code does four things:
   * - Removes characters and constructs that can trick browsers.
   * - Makes sure all HTML entities are well-formed.
   * - Makes sure all HTML tags and attributes are well-formed.
   * - Makes sure no HTML tags contain URLs with a disallowed protocol (e.g.
   *   javascript:).
   *
   * @param $string
   *   The string with raw HTML in it. It will be stripped of everything that can
   *   cause an XSS attack.
   * @param array $allowed_tags
   *   An array of allowed tags.
   *
   * @param bool $allowedStyles
   * @return mixed|string An XSS safe version of $string, or an empty string if $string is not
   * An XSS safe version of $string, or an empty string if $string is not
   * valid UTF-8.
   * @ingroup sanitation
   */
  private function filter_xss($string, $allowed_tags = array('a', 'em', 'strong', 'cite', 'blockquote', 'code', 'ul', 'ol', 'li', 'dl', 'dt', 'dd'), $allowedStyles = FALSE) {
    if (strlen($string) == 0) {
      return $string;
    }
    // Only operate on valid UTF-8 strings. This is necessary to prevent cross
    // site scripting issues on Internet Explorer 6. (Line copied from
    // drupal_validate_utf8)
    if (preg_match('/^./us', $string) != 1) {
      return '';
    }

    $this->allowedStyles = $allowedStyles;

    // Store the text format.
    $this->_filter_xss_split($allowed_tags, TRUE);
    // Remove NULL characters (ignored by some browsers).
    $string = str_replace(chr(0), '', $string);
    // Remove Netscape 4 JS entities.
    $string = preg_replace('%&\s*\{[^}]*(\}\s*;?|$)%', '', $string);

    // Defuse all HTML entities.
    $string = str_replace('&', '&amp;', $string);
    // Change back only well-formed entities in our whitelist:
    // Decimal numeric entities.
    $string = preg_replace('/&amp;#([0-9]+;)/', '&#\1', $string);
    // Hexadecimal numeric entities.
    $string = preg_replace('/&amp;#[Xx]0*((?:[0-9A-Fa-f]{2})+;)/', '&#x\1', $string);
    // Named entities.
    $string = preg_replace('/&amp;([A-Za-z][A-Za-z0-9]*;)/', '&\1', $string);
    return preg_replace_callback('%
      (
      <(?=[^a-zA-Z!/])  # a lone <
      |                 # or
      <!--.*?-->        # a comment
      |                 # or
      <[^>]*(>|$)       # a string that starts with a <, up until the > or the end of the string
      |                 # or
      >                 # just a >
      )%x', array($this, '_filter_xss_split'), $string);
  }

  /**
   * Processes an HTML tag.
   *
   * @param $m
   *   An array with various meaning depending on the value of $store.
   *   If $store is TRUE then the array contains the allowed tags.
   *   If $store is FALSE then the array has one element, the HTML tag to process.
   * @param bool $store
   *   Whether to store $m.
   * @return string If the element isn't allowed, an empty string. Otherwise, the cleaned up
   * If the element isn't allowed, an empty string. Otherwise, the cleaned up
   * version of the HTML element.
   */
  private function _filter_xss_split($m, $store = FALSE) {
    static $allowed_html;

    if ($store) {
      $allowed_html = array_flip($m);
      return $allowed_html;
    }

    $string = $m[1];

    if (substr($string, 0, 1) != '<') {
      // We matched a lone ">" character.
      return '&gt;';
    }
    elseif (strlen($string) == 1) {
      // We matched a lone "<" character.
      return '&lt;';
    }

    if (!preg_match('%^<\s*(/\s*)?([a-zA-Z0-9\-]+)([^>]*)>?|(<!--.*?-->)$%', $string, $matches)) {
      // Seriously malformed.
      return '';
    }

    $slash = trim($matches[1]);
    $elem = &$matches[2];
    $attrList = &$matches[3];
    $comment = &$matches[4];

    if ($comment) {
      $elem = '!--';
    }

    if (!isset($allowed_html[strtolower($elem)])) {
      // Disallowed HTML element.
      return '';
    }

    if ($comment) {
      return $comment;
    }

    if ($slash != '') {
      return "</$elem>";
    }

    // Is there a closing XHTML slash at the end of the attributes?
    $attrList = preg_replace('%(\s?)/\s*$%', '\1', $attrList, -1, $count);
    $xhtml_slash = $count ? ' /' : '';

    // Clean up attributes.

    $attr2 = implode(' ', $this->_filter_xss_attributes($attrList, (in_array($elem, self::$allowed_styleable_tags) ? $this->allowedStyles : FALSE)));
    $attr2 = preg_replace('/[<>]/', '', $attr2);
    $attr2 = strlen($attr2) ? ' ' . $attr2 : '';

    return "<$elem$attr2$xhtml_slash>";
  }

  /**
   * Processes a string of HTML attributes.
   *
   * @param $attr
   * @param array|bool|object $allowedStyles
   * @return array Cleaned up version of the HTML attributes.
   * Cleaned up version of the HTML attributes.
   */
  private function _filter_xss_attributes($attr, $allowedStyles = FALSE) {
    $attrArr = array();
    $mode = 0;
    $attrName = '';
    $skip = false;

    while (strlen($attr) != 0) {
      // Was the last operation successful?
      $working = 0;
      switch ($mode) {
        case 0:
          // Attribute name, href for instance.
          if (preg_match('/^([-a-zA-Z]+)/', $attr, $match)) {
            $attrName = strtolower($match[1]);
            $skip = ($attrName == 'style' || substr($attrName, 0, 2) == 'on');
            $working = $mode = 1;
            $attr = preg_replace('/^[-a-zA-Z]+/', '', $attr);
          }
          break;

        case 1:
          // Equals sign or valueless ("selected").
          if (preg_match('/^\s*=\s*/', $attr)) {
            $working = 1; $mode = 2;
            $attr = preg_replace('/^\s*=\s*/', '', $attr);
            break;
          }

          if (preg_match('/^\s+/', $attr)) {
            $working = 1; $mode = 0;
            if (!$skip) {
              $attrArr[] = $attrName;
            }
            $attr = preg_replace('/^\s+/', '', $attr);
          }
          break;

        case 2:
          // Attribute value, a URL after href= for instance.
          if (preg_match('/^"([^"]*)"(\s+|$)/', $attr, $match)) {
            if ($allowedStyles && $attrName === 'style') {
              // Allow certain styles
              foreach ($allowedStyles as $pattern) {
                if (preg_match($pattern, $match[1])) {
                  // All patterns are start to end patterns, and CKEditor adds one span per style
                  $attrArr[] = 'style="' . $match[1] . '"';
                  break;
                }
              }
              break;
            }

            $thisVal = $this->filter_xss_bad_protocol($match[1]);

            if (!$skip) {
              $attrArr[] = "$attrName=\"$thisVal\"";
            }
            $working = 1;
            $mode = 0;
            $attr = preg_replace('/^"[^"]*"(\s+|$)/', '', $attr);
            break;
          }

          if (preg_match("/^'([^']*)'(\s+|$)/", $attr, $match)) {
            $thisVal = $this->filter_xss_bad_protocol($match[1]);

            if (!$skip) {
              $attrArr[] = "$attrName='$thisVal'";
            }
            $working = 1; $mode = 0;
            $attr = preg_replace("/^'[^']*'(\s+|$)/", '', $attr);
            break;
          }

          if (preg_match("%^([^\s\"']+)(\s+|$)%", $attr, $match)) {
            $thisVal = $this->filter_xss_bad_protocol($match[1]);

            if (!$skip) {
              $attrArr[] = "$attrName=\"$thisVal\"";
            }
            $working = 1; $mode = 0;
            $attr = preg_replace("%^[^\s\"']+(\s+|$)%", '', $attr);
          }
          break;
      }

      if ($working == 0) {
        // Not well formed; remove and try again.
        $attr = preg_replace('/
          ^
          (
          "[^"]*("|$)     # - a string that starts with a double quote, up until the next double quote or the end of the string
          |               # or
          \'[^\']*(\'|$)| # - a string that starts with a quote, up until the next quote or the end of the string
          |               # or
          \S              # - a non-whitespace character
          )*              # any number of the above three
          \s*             # any number of whitespaces
          /x', '', $attr);
        $mode = 0;
      }
    }

    // The attribute list ends with a valueless attribute like "selected".
    if ($mode == 1 && !$skip) {
      $attrArr[] = $attrName;
    }
    return $attrArr;
  }

// TODO: Remove Drupal related stuff in docs.

  /**
   * Processes an HTML attribute value and strips dangerous protocols from URLs.
   *
   * @param $string
   *   The string with the attribute value.
   * @param bool $decode
   *   (deprecated) Whether to decode entities in the $string. Set to FALSE if the
   *   $string is in plain text, TRUE otherwise. Defaults to TRUE. This parameter
   *   is deprecated and will be removed in Drupal 8. To process a plain-text URI,
   *   call _strip_dangerous_protocols() or check_url() instead.
   * @return string Cleaned up and HTML-escaped version of $string.
   * Cleaned up and HTML-escaped version of $string.
   */
  private function filter_xss_bad_protocol($string, $decode = TRUE) {
    // Get the plain text representation of the attribute value (i.e. its meaning).
    // @todo Remove the $decode parameter in Drupal 8, and always assume an HTML
    //   string that needs decoding.
    if ($decode) {
      $string = html_entity_decode($string, ENT_QUOTES, 'UTF-8');
    }
    return htmlspecialchars($this->_strip_dangerous_protocols($string), ENT_QUOTES, 'UTF-8', FALSE);
  }

  /**
   * Strips dangerous protocols (e.g. 'javascript:') from a URI.
   *
   * This function must be called for all URIs within user-entered input prior
   * to being output to an HTML attribute value. It is often called as part of
   * check_url() or filter_xss(), but those functions return an HTML-encoded
   * string, so this function can be called independently when the output needs to
   * be a plain-text string for passing to t(), l(), drupal_attributes(), or
   * another function that will call check_plain() separately.
   *
   * @param $uri
   *   A plain-text URI that might contain dangerous protocols.
   * @return string A plain-text URI stripped of dangerous protocols. As with all plain-text
   * A plain-text URI stripped of dangerous protocols. As with all plain-text
   * strings, this return value must not be output to an HTML page without
   * check_plain() being called on it. However, it can be passed to functions
   * expecting plain-text strings.
   * @see check_url()
   */
  private function _strip_dangerous_protocols($uri) {
    static $allowed_protocols;

    if (!isset($allowed_protocols)) {
      $allowed_protocols = array_flip(array('ftp', 'http', 'https', 'mailto'));
    }

    // Iteratively remove any invalid protocol found.
    do {
      $before = $uri;
      $colonPos = strpos($uri, ':');
      if ($colonPos > 0) {
        // We found a colon, possibly a protocol. Verify.
        $protocol = substr($uri, 0, $colonPos);
        // If a colon is preceded by a slash, question mark or hash, it cannot
        // possibly be part of the URL scheme. This must be a relative URL, which
        // inherits the (safe) protocol of the base document.
        if (preg_match('![/?#]!', $protocol)) {
          break;
        }
        // Check if this is a disallowed protocol. Per RFC2616, section 3.2.3
        // (URI Comparison) scheme comparison must be case-insensitive.
        if (!isset($allowed_protocols[strtolower($protocol)])) {
          $uri = substr($uri, $colonPos + 1);
        }
      }
    } while ($before != $uri);

    return $uri;
  }

  public function getCopyrightSemantics() {
    static $semantics;

    if ($semantics === NULL) {
      $semantics = (object) array(
        'name' => 'copyright',
        'type' => 'group',
        'label' => $this->h5pF->t('Copyright information'),
        'fields' => array(
          (object) array(
            'name' => 'title',
            'type' => 'text',
            'label' => $this->h5pF->t('Title'),
            'placeholder' => 'La Gioconda',
            'optional' => TRUE
          ),
          (object) array(
            'name' => 'author',
            'type' => 'text',
            'label' => $this->h5pF->t('Author'),
            'placeholder' => 'Leonardo da Vinci',
            'optional' => TRUE
          ),
          (object) array(
            'name' => 'year',
            'type' => 'text',
            'label' => $this->h5pF->t('Year(s)'),
            'placeholder' => '1503 - 1517',
            'optional' => TRUE
          ),
          (object) array(
            'name' => 'source',
            'type' => 'text',
            'label' => $this->h5pF->t('Source'),
            'placeholder' => 'http://en.wikipedia.org/wiki/Mona_Lisa',
            'optional' => true,
            'regexp' => (object) array(
              'pattern' => '^http[s]?://.+',
              'modifiers' => 'i'
            )
          ),
          (object) array(
            'name' => 'license',
            'type' => 'select',
            'label' => $this->h5pF->t('License'),
            'default' => 'U',
            'options' => array(
              (object) array(
                'value' => 'U',
                'label' => $this->h5pF->t('Undisclosed')
              ),
              (object) array(
                'value' => 'CC BY',
                'label' => $this->h5pF->t('Attribution 4.0')
              ),
              (object) array(
                'value' => 'CC BY-SA',
                'label' => $this->h5pF->t('Attribution-ShareAlike 4.0')
              ),
              (object) array(
                'value' => 'CC BY-ND',
                'label' => $this->h5pF->t('Attribution-NoDerivs 4.0')
              ),
              (object) array(
                'value' => 'CC BY-NC',
                'label' => $this->h5pF->t('Attribution-NonCommercial 4.0')
              ),
              (object) array(
                'value' => 'CC BY-NC-SA',
                'label' => $this->h5pF->t('Attribution-NonCommercial-ShareAlike 4.0')
              ),
              (object) array(
                'value' => 'CC BY-NC-ND',
                'label' => $this->h5pF->t('Attribution-NonCommercial-NoDerivs 4.0')
              ),
              (object) array(
                'value' => 'GNU GPL',
                'label' => $this->h5pF->t('General Public License v3')
              ),
              (object) array(
                'value' => 'PD',
                'label' => $this->h5pF->t('Public Domain')
              ),
              (object) array(
                'value' => 'ODC PDDL',
                'label' => $this->h5pF->t('Public Domain Dedication and Licence')
              ),
              (object) array(
                'value' => 'CC PDM',
                'label' => $this->h5pF->t('Public Domain Mark')
              ),
              (object) array(
                'value' => 'C',
                'label' => $this->h5pF->t('Copyright')
              )
            )
          )
        )
      );
    }

    return $semantics;
  }
}<|MERGE_RESOLUTION|>--- conflicted
+++ resolved
@@ -2757,14 +2757,13 @@
            $token === substr(hash('md5', $action . ($time_factor - 1) . $_SESSION['h5p_token']), -16, 13); // Between 12-24 hours
   }
 
-<<<<<<< HEAD
-    /**
-     * Update content type cache
-     *
-     * @param object $postData Data sent to the hub
-     *
-     * @return bool|object Returns endpoint data if found, otherwise FALSE
-     */
+  /**
+   * Update content type cache
+   *
+   * @param object $postData Data sent to the hub
+   *
+   * @return bool|object Returns endpoint data if found, otherwise FALSE
+   */
   public function updateContentTypeCache($postData = NULL) {
     $endpoint = 'http://hubendpoints/contenttypes';
 
@@ -2806,7 +2805,8 @@
     $interface->setInfoMessage($interface->t('Library cache was successfully updated!'));
     $interface->setOption('content_type_cache_updated_at', time());
     return $data;
-=======
+  }
+
   /**
    * Check if the current server setup is valid and set error messages
    *
@@ -2906,7 +2906,6 @@
     }
 
     return $val;
->>>>>>> 2b5a10be
   }
 }
 
