--- conflicted
+++ resolved
@@ -1243,13 +1243,9 @@
 
     // Check if string is according to optional regexp in semantics
     if (isset($semantics->regexp)) {
-<<<<<<< HEAD
       // Note: '|' used as regexp fence, to allow / in actual patterns.
       // But also escaping '|' found in patterns, so that is valid too.
       $pattern = '|' . str_replace('|', '\\|', $semantics->regexp->pattern) . '|';
-=======
-      $pattern = '/' . $semantics->regexp->pattern . '/';
->>>>>>> 2454bcfa
       $pattern .= isset($semantics->regexp->modifiers) ? $semantics->regexp->modifiers : '';
       if (preg_match($pattern, $text) === 0) {
         // Note: explicitly ignore return value FALSE, to avoid removing text
