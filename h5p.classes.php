<?php
/**
 * Interface defining functions the h5p library needs the framework to implement
 */
interface H5PFrameworkInterface {

  /**
   * Returns info for the current platform
   *
   * @return array
   *   An associative array containing:
   *   - name: The name of the platform, for instance "Wordpress"
   *   - version: The version of the platform, for instance "4.0"
   *   - h5pVersion: The version of the H5P plugin/module
   */
  public function getPlatformInfo();


  /**
   * Fetches a file from a remote server using HTTP GET
   *
   * @param string $url Where you want to get or send data.
   * @param array $data Data to post to the URL.
   * @param bool $blocking Set to 'FALSE' to instantly time out (fire and forget).
   * @param string $stream Path to where the file should be saved.
   * @return string The content (response body). NULL if something went wrong
   */
  public function fetchExternalData($url, $data = NULL, $blocking = TRUE, $stream = NULL);

  /**
   * Set the tutorial URL for a library. All versions of the library is set
   *
   * @param string $machineName
   * @param string $tutorialUrl
   */
  public function setLibraryTutorialUrl($machineName, $tutorialUrl);

  /**
   * Show the user an error message
   *
   * @param string $message The error message
   * @param string $code An optional code
   */
  public function setErrorMessage($message, $code = NULL);

  /**
   * Show the user an information message
   *
   * @param string $message
   *  The error message
   */
  public function setInfoMessage($message);

  /**
   * Return messages
   *
   * @param string $type 'info' or 'error'
   * @return string[]
   */
  public function getMessages($type);

  /**
   * Translation function
   *
   * @param string $message
   *  The english string to be translated.
   * @param array $replacements
   *   An associative array of replacements to make after translation. Incidences
   *   of any key in this array are replaced with the corresponding value. Based
   *   on the first character of the key, the value is escaped and/or themed:
   *    - !variable: inserted as is
   *    - @variable: escape plain text to HTML
   *    - %variable: escape text and theme as a placeholder for user-submitted
   *      content
   * @return string Translated string
   * Translated string
   */
  public function t($message, $replacements = array());

  /**
   * Get URL to file in the specific library
   * @param string $libraryFolderName
   * @param string $fileName
   * @return string URL to file
   */
  public function getLibraryFileUrl($libraryFolderName, $fileName);

  /**
   * Get the Path to the last uploaded h5p
   *
   * @return string
   *   Path to the folder where the last uploaded h5p for this session is located.
   */
  public function getUploadedH5pFolderPath();

  /**
   * Get the path to the last uploaded h5p file
   *
   * @return string
   *   Path to the last uploaded h5p
   */
  public function getUploadedH5pPath();

  /**
   * Get a list of the current installed libraries
   *
   * @return array
   *   Associative array containing one entry per machine name.
   *   For each machineName there is a list of libraries(with different versions)
   */
  public function loadLibraries();

  /**
   * Returns the URL to the library admin page
   *
   * @return string
   *   URL to admin page
   */
  public function getAdminUrl();

  /**
   * Get id to an existing library.
   * If version number is not specified, the newest version will be returned.
   *
   * @param string $machineName
   *   The librarys machine name
   * @param int $majorVersion
   *   Optional major version number for library
   * @param int $minorVersion
   *   Optional minor version number for library
   * @return int
   *   The id of the specified library or FALSE
   */
  public function getLibraryId($machineName, $majorVersion = NULL, $minorVersion = NULL);

  /**
   * Get file extension whitelist
   *
   * The default extension list is part of h5p, but admins should be allowed to modify it
   *
   * @param boolean $isLibrary
   *   TRUE if this is the whitelist for a library. FALSE if it is the whitelist
   *   for the content folder we are getting
   * @param string $defaultContentWhitelist
   *   A string of file extensions separated by whitespace
   * @param string $defaultLibraryWhitelist
   *   A string of file extensions separated by whitespace
   */
  public function getWhitelist($isLibrary, $defaultContentWhitelist, $defaultLibraryWhitelist);

  /**
   * Is the library a patched version of an existing library?
   *
   * @param object $library
   *   An associative array containing:
   *   - machineName: The library machineName
   *   - majorVersion: The librarys majorVersion
   *   - minorVersion: The librarys minorVersion
   *   - patchVersion: The librarys patchVersion
   * @return boolean
   *   TRUE if the library is a patched version of an existing library
   *   FALSE otherwise
   */
  public function isPatchedLibrary($library);

  /**
   * Is H5P in development mode?
   *
   * @return boolean
   *  TRUE if H5P development mode is active
   *  FALSE otherwise
   */
  public function isInDevMode();

  /**
   * Is the current user allowed to update libraries?
   *
   * @return boolean
   *  TRUE if the user is allowed to update libraries
   *  FALSE if the user is not allowed to update libraries
   */
  public function mayUpdateLibraries();

  /**
   * Store data about a library
   *
   * Also fills in the libraryId in the libraryData object if the object is new
   *
   * @param object $libraryData
   *   Associative array containing:
   *   - libraryId: The id of the library if it is an existing library.
   *   - title: The library's name
   *   - machineName: The library machineName
   *   - majorVersion: The library's majorVersion
   *   - minorVersion: The library's minorVersion
   *   - patchVersion: The library's patchVersion
   *   - runnable: 1 if the library is a content type, 0 otherwise
   *   - fullscreen(optional): 1 if the library supports fullscreen, 0 otherwise
   *   - embedTypes(optional): list of supported embed types
   *   - preloadedJs(optional): list of associative arrays containing:
   *     - path: path to a js file relative to the library root folder
   *   - preloadedCss(optional): list of associative arrays containing:
   *     - path: path to css file relative to the library root folder
   *   - dropLibraryCss(optional): list of associative arrays containing:
   *     - machineName: machine name for the librarys that are to drop their css
   *   - semantics(optional): Json describing the content structure for the library
   *   - language(optional): associative array containing:
   *     - languageCode: Translation in json format
   * @param bool $new
   * @return
   */
  public function saveLibraryData(&$libraryData, $new = TRUE);

  /**
   * Insert new content.
   *
   * @param array $content
   *   An associative array containing:
   *   - id: The content id
   *   - params: The content in json format
   *   - library: An associative array containing:
   *     - libraryId: The id of the main library for this content
   * @param int $contentMainId
   *   Main id for the content if this is a system that supports versions
   */
  public function insertContent($content, $contentMainId = NULL);

  /**
   * Update old content.
   *
   * @param array $content
   *   An associative array containing:
   *   - id: The content id
   *   - params: The content in json format
   *   - library: An associative array containing:
   *     - libraryId: The id of the main library for this content
   * @param int $contentMainId
   *   Main id for the content if this is a system that supports versions
   */
  public function updateContent($content, $contentMainId = NULL);

  /**
   * Resets marked user data for the given content.
   *
   * @param int $contentId
   */
  public function resetContentUserData($contentId);

  /**
   * Save what libraries a library is depending on
   *
   * @param int $libraryId
   *   Library Id for the library we're saving dependencies for
   * @param array $dependencies
   *   List of dependencies as associative arrays containing:
   *   - machineName: The library machineName
   *   - majorVersion: The library's majorVersion
   *   - minorVersion: The library's minorVersion
   * @param string $dependency_type
   *   What type of dependency this is, the following values are allowed:
   *   - editor
   *   - preloaded
   *   - dynamic
   */
  public function saveLibraryDependencies($libraryId, $dependencies, $dependency_type);

  /**
   * Give an H5P the same library dependencies as a given H5P
   *
   * @param int $contentId
   *   Id identifying the content
   * @param int $copyFromId
   *   Id identifying the content to be copied
   * @param int $contentMainId
   *   Main id for the content, typically used in frameworks
   *   That supports versions. (In this case the content id will typically be
   *   the version id, and the contentMainId will be the frameworks content id
   */
  public function copyLibraryUsage($contentId, $copyFromId, $contentMainId = NULL);

  /**
   * Deletes content data
   *
   * @param int $contentId
   *   Id identifying the content
   */
  public function deleteContentData($contentId);

  /**
   * Delete what libraries a content item is using
   *
   * @param int $contentId
   *   Content Id of the content we'll be deleting library usage for
   */
  public function deleteLibraryUsage($contentId);

  /**
   * Saves what libraries the content uses
   *
   * @param int $contentId
   *   Id identifying the content
   * @param array $librariesInUse
   *   List of libraries the content uses. Libraries consist of associative arrays with:
   *   - library: Associative array containing:
   *     - dropLibraryCss(optional): comma separated list of machineNames
   *     - machineName: Machine name for the library
   *     - libraryId: Id of the library
   *   - type: The dependency type. Allowed values:
   *     - editor
   *     - dynamic
   *     - preloaded
   */
  public function saveLibraryUsage($contentId, $librariesInUse);

  /**
   * Get number of content/nodes using a library, and the number of
   * dependencies to other libraries
   *
   * @param int $libraryId
   *   Library identifier
   * @param boolean $skipContent
   *   Flag to indicate if content usage should be skipped
   * @return array
   *   Associative array containing:
   *   - content: Number of content using the library
   *   - libraries: Number of libraries depending on the library
   */
  public function getLibraryUsage($libraryId, $skipContent = FALSE);

  /**
   * Loads a library
   *
   * @param string $machineName
   *   The library's machine name
   * @param int $majorVersion
   *   The library's major version
   * @param int $minorVersion
   *   The library's minor version
   * @return array|FALSE
   *   FALSE if the library does not exist.
   *   Otherwise an associative array containing:
   *   - libraryId: The id of the library if it is an existing library.
   *   - title: The library's name
   *   - machineName: The library machineName
   *   - majorVersion: The library's majorVersion
   *   - minorVersion: The library's minorVersion
   *   - patchVersion: The library's patchVersion
   *   - runnable: 1 if the library is a content type, 0 otherwise
   *   - fullscreen(optional): 1 if the library supports fullscreen, 0 otherwise
   *   - embedTypes(optional): list of supported embed types
   *   - preloadedJs(optional): comma separated string with js file paths
   *   - preloadedCss(optional): comma separated sting with css file paths
   *   - dropLibraryCss(optional): list of associative arrays containing:
   *     - machineName: machine name for the librarys that are to drop their css
   *   - semantics(optional): Json describing the content structure for the library
   *   - preloadedDependencies(optional): list of associative arrays containing:
   *     - machineName: Machine name for a library this library is depending on
   *     - majorVersion: Major version for a library this library is depending on
   *     - minorVersion: Minor for a library this library is depending on
   *   - dynamicDependencies(optional): list of associative arrays containing:
   *     - machineName: Machine name for a library this library is depending on
   *     - majorVersion: Major version for a library this library is depending on
   *     - minorVersion: Minor for a library this library is depending on
   *   - editorDependencies(optional): list of associative arrays containing:
   *     - machineName: Machine name for a library this library is depending on
   *     - majorVersion: Major version for a library this library is depending on
   *     - minorVersion: Minor for a library this library is depending on
   */
  public function loadLibrary($machineName, $majorVersion, $minorVersion);

  /**
   * Loads library semantics.
   *
   * @param string $machineName
   *   Machine name for the library
   * @param int $majorVersion
   *   The library's major version
   * @param int $minorVersion
   *   The library's minor version
   * @return string
   *   The library's semantics as json
   */
  public function loadLibrarySemantics($machineName, $majorVersion, $minorVersion);

  /**
   * Makes it possible to alter the semantics, adding custom fields, etc.
   *
   * @param array $semantics
   *   Associative array representing the semantics
   * @param string $machineName
   *   The library's machine name
   * @param int $majorVersion
   *   The library's major version
   * @param int $minorVersion
   *   The library's minor version
   */
  public function alterLibrarySemantics(&$semantics, $machineName, $majorVersion, $minorVersion);

  /**
   * Delete all dependencies belonging to given library
   *
   * @param int $libraryId
   *   Library identifier
   */
  public function deleteLibraryDependencies($libraryId);

  /**
   * Start an atomic operation against the dependency storage
   */
  public function lockDependencyStorage();

  /**
   * Stops an atomic operation against the dependency storage
   */
  public function unlockDependencyStorage();


  /**
   * Delete a library from database and file system
   *
   * @param stdClass $library
   *   Library object with id, name, major version and minor version.
   */
  public function deleteLibrary($library);

  /**
   * Load content.
   *
   * @param int $id
   *   Content identifier
   * @return array
   *   Associative array containing:
   *   - contentId: Identifier for the content
   *   - params: json content as string
   *   - embedType: csv of embed types
   *   - title: The contents title
   *   - language: Language code for the content
   *   - libraryId: Id for the main library
   *   - libraryName: The library machine name
   *   - libraryMajorVersion: The library's majorVersion
   *   - libraryMinorVersion: The library's minorVersion
   *   - libraryEmbedTypes: CSV of the main library's embed types
   *   - libraryFullscreen: 1 if fullscreen is supported. 0 otherwise.
   */
  public function loadContent($id);

  /**
   * Load dependencies for the given content of the given type.
   *
   * @param int $id
   *   Content identifier
   * @param int $type
   *   Dependency types. Allowed values:
   *   - editor
   *   - preloaded
   *   - dynamic
   * @return array
   *   List of associative arrays containing:
   *   - libraryId: The id of the library if it is an existing library.
   *   - machineName: The library machineName
   *   - majorVersion: The library's majorVersion
   *   - minorVersion: The library's minorVersion
   *   - patchVersion: The library's patchVersion
   *   - preloadedJs(optional): comma separated string with js file paths
   *   - preloadedCss(optional): comma separated sting with css file paths
   *   - dropCss(optional): csv of machine names
   */
  public function loadContentDependencies($id, $type = NULL);

  /**
   * Get stored setting.
   *
   * @param string $name
   *   Identifier for the setting
   * @param string $default
   *   Optional default value if settings is not set
   * @return mixed
   *   Whatever has been stored as the setting
   */
  public function getOption($name, $default = NULL);

  /**
   * Stores the given setting.
   * For example when did we last check h5p.org for updates to our libraries.
   *
   * @param string $name
   *   Identifier for the setting
   * @param mixed $value Data
   *   Whatever we want to store as the setting
   */
  public function setOption($name, $value);

  /**
   * This will update selected fields on the given content.
   *
   * @param int $id Content identifier
   * @param array $fields Content fields, e.g. filtered or slug.
   */
  public function updateContentFields($id, $fields);

  /**
   * Will clear filtered params for all the content that uses the specified
   * library. This means that the content dependencies will have to be rebuilt,
   * and the parameters re-filtered.
   *
   * @param int $library_id
   */
  public function clearFilteredParameters($library_id);

  /**
   * Get number of contents that has to get their content dependencies rebuilt
   * and parameters re-filtered.
   *
   * @return int
   */
  public function getNumNotFiltered();

  /**
   * Get number of contents using library as main library.
   *
   * @param int $libraryId
   * @return int
   */
  public function getNumContent($libraryId);

  /**
   * Determines if content slug is used.
   *
   * @param string $slug
   * @return boolean
   */
  public function isContentSlugAvailable($slug);

  /**
   * Generates statistics from the event log per library
   *
   * @param string $type Type of event to generate stats for
   * @return array Number values indexed by library name and version
   */
  public function getLibraryStats($type);

  /**
   * Aggregate the current number of H5P authors
   * @return int
   */
  public function getNumAuthors();

  /**
   * Stores hash keys for cached assets, aggregated JavaScripts and
   * stylesheets, and connects it to libraries so that we know which cache file
   * to delete when a library is updated.
   *
   * @param string $key
   *  Hash key for the given libraries
   * @param array $libraries
   *  List of dependencies(libraries) used to create the key
   */
  public function saveCachedAssets($key, $libraries);

  /**
   * Locate hash keys for given library and delete them.
   * Used when cache file are deleted.
   *
   * @param int $library_id
   *  Library identifier
   * @return array
   *  List of hash keys removed
   */
  public function deleteCachedAssets($library_id);

  /**
   * Get the amount of content items associated to a library
   * return int
   */
  public function getLibraryContentCount();

  /**
   * Will trigger after the export file is created.
   */
  public function afterExportCreated($content, $filename);

  /**
   * Check if user has permissions to an action
   *
   * @method hasPermission
   * @param  [H5PPermission] $permission Permission type, ref H5PPermission
   * @param  [int]           $id         Id need by platform to determine permission
   * @return boolean
   */
  public function hasPermission($permission, $id = NULL);

  /**
   * Replaces existing content type cache with the one passed in
   *
   * @param object $contentTypeCache Json with an array called 'libraries'
   *  containing the new content type cache that should replace the old one.
   */
  public function replaceContentTypeCache($contentTypeCache);
}

/**
 * This class is used for validating H5P files
 */
class H5PValidator {
  public $h5pF;
  public $h5pC;

  // Schemas used to validate the h5p files
  private $h5pRequired = array(
    'title' => '/^.{1,255}$/',
    'language' => '/^[-a-zA-Z]{1,10}$/',
    'preloadedDependencies' => array(
      'machineName' => '/^[\w0-9\-\.]{1,255}$/i',
      'majorVersion' => '/^[0-9]{1,5}$/',
      'minorVersion' => '/^[0-9]{1,5}$/',
    ),
    'mainLibrary' => '/^[$a-z_][0-9a-z_\.$]{1,254}$/i',
    'embedTypes' => array('iframe', 'div'),
  );

  private $h5pOptional = array(
    'contentType' => '/^.{1,255}$/',
    // deprecated
    'author' => '/^.{1,255}$/',
    'authors' => array(
      'name' => '/^.{1,255}$/',
      'role' => '/^\w+$/',
    ),
    'license' => '/^(CC BY|CC BY-SA|CC BY-ND|CC BY-NC|CC BY-NC-SA|CC BY-NC-ND|GNU GPL|PD|ODC PDDL|CC PDM|U|C|cc-by|cc-by-sa|cc-by-nd|cc-by-nc|cc-by-nc-sa|cc-by-nc-nd|pd|cr|MIT|GPL1|GPL2|GPL3|MPL|MPL2)$/',
    'licenseVersion' => '/^(1.0|2.0|2.5|3.0|4.0)$/',
    'source' => '/^(http[s]?://.+)$',
    'yearsFrom' => '/^([0-9]{1,4})$/',
    'yearsTo' => '/^([0-9]{1,4})$/',
    'dynamicDependencies' => array(
      'machineName' => '/^[\w0-9\-\.]{1,255}$/i',
      'majorVersion' => '/^[0-9]{1,5}$/',
      'minorVersion' => '/^[0-9]{1,5}$/',
    ),
    'w' => '/^[0-9]{1,4}$/',
    'h' => '/^[0-9]{1,4}$/',
    // deprecated
    'metaKeywords' => '/^.{1,}$/',
    // deprecated
    'metaDescription' => '/^.{1,}$/',
  );

  // Schemas used to validate the library files
  private $libraryRequired = array(
    'title' => '/^.{1,255}$/',
    'majorVersion' => '/^[0-9]{1,5}$/',
    'minorVersion' => '/^[0-9]{1,5}$/',
    'patchVersion' => '/^[0-9]{1,5}$/',
    'machineName' => '/^[\w0-9\-\.]{1,255}$/i',
    'runnable' => '/^(0|1)$/',
  );

  private $libraryOptional  = array(
    'author' => '/^.{1,255}$/',
    'license' => '/^(cc-by|cc-by-sa|cc-by-nd|cc-by-nc|cc-by-nc-sa|cc-by-nc-nd|pd|cr|MIT|GPL1|GPL2|GPL3|MPL|MPL2)$/',
    'description' => '/^.{1,}$/',
    'dynamicDependencies' => array(
      'machineName' => '/^[\w0-9\-\.]{1,255}$/i',
      'majorVersion' => '/^[0-9]{1,5}$/',
      'minorVersion' => '/^[0-9]{1,5}$/',
    ),
    'preloadedDependencies' => array(
      'machineName' => '/^[\w0-9\-\.]{1,255}$/i',
      'majorVersion' => '/^[0-9]{1,5}$/',
      'minorVersion' => '/^[0-9]{1,5}$/',
    ),
    'editorDependencies' => array(
      'machineName' => '/^[\w0-9\-\.]{1,255}$/i',
      'majorVersion' => '/^[0-9]{1,5}$/',
      'minorVersion' => '/^[0-9]{1,5}$/',
    ),
    'preloadedJs' => array(
      'path' => '/^((\\\|\/)?[a-z_\-\s0-9\.]+)+\.js$/i',
    ),
    'preloadedCss' => array(
      'path' => '/^((\\\|\/)?[a-z_\-\s0-9\.]+)+\.css$/i',
    ),
    'dropLibraryCss' => array(
      'machineName' => '/^[\w0-9\-\.]{1,255}$/i',
    ),
    'w' => '/^[0-9]{1,4}$/',
    'h' => '/^[0-9]{1,4}$/',
    'embedTypes' => array('iframe', 'div'),
    'fullscreen' => '/^(0|1)$/',
    'coreApi' => array(
      'majorVersion' => '/^[0-9]{1,5}$/',
      'minorVersion' => '/^[0-9]{1,5}$/',
    ),
  );

  /**
   * Constructor for the H5PValidator
   *
   * @param H5PFrameworkInterface $H5PFramework
   *  The frameworks implementation of the H5PFrameworkInterface
   * @param H5PCore $H5PCore
   */
  public function __construct($H5PFramework, $H5PCore) {
    $this->h5pF = $H5PFramework;
    $this->h5pC = $H5PCore;
    $this->h5pCV = new H5PContentValidator($this->h5pF, $this->h5pC);
  }

  /**
   * Validates a .h5p file
   *
   * @param bool $skipContent
   * @param bool $upgradeOnly
   * @return bool TRUE if the .h5p file is valid
   * TRUE if the .h5p file is valid
   */
  public function isValidPackage($skipContent = FALSE, $upgradeOnly = FALSE) {
    // Check dependencies, make sure Zip is present
    if (!class_exists('ZipArchive')) {
      $this->h5pF->setErrorMessage($this->h5pF->t('Your PHP version does not support ZipArchive.'), 'zip-archive-unsupported');
      return FALSE;
    }

    // Create a temporary dir to extract package in.
    $tmpDir = $this->h5pF->getUploadedH5pFolderPath();
    $tmpPath = $this->h5pF->getUploadedH5pPath();

    // Extract and then remove the package file.
    $zip = new ZipArchive;

    // Only allow files with the .h5p extension:
    if (strtolower(substr($tmpPath, -3)) !== 'h5p') {
      $this->h5pF->setErrorMessage($this->h5pF->t('The file you uploaded is not a valid HTML5 Package (It does not have the .h5p file extension)'), 'missing-h5p-extension');
      H5PCore::deleteFileTree($tmpDir);
      return FALSE;
    }

    if ($zip->open($tmpPath) === true) {
      $zip->extractTo($tmpDir);
      $zip->close();
    }
    else {
      $this->h5pF->setErrorMessage($this->h5pF->t('The file you uploaded is not a valid HTML5 Package (We are unable to unzip it)'), 'unable-to-unzip');
      H5PCore::deleteFileTree($tmpDir);
      return FALSE;
    }
    unlink($tmpPath);

    // Process content and libraries
    $valid = TRUE;
    $libraries = array();
    $files = scandir($tmpDir);
    $mainH5pData = null;
    $libraryJsonData = null;
    $contentJsonData = null;
    $mainH5pExists = $contentExists = FALSE;
    foreach ($files as $file) {
      if (in_array(substr($file, 0, 1), array('.', '_'))) {
        continue;
      }
      $filePath = $tmpDir . DIRECTORY_SEPARATOR . $file;
      // Check for h5p.json file.
      if (strtolower($file) == 'h5p.json') {
        if ($skipContent === TRUE) {
          continue;
        }

        $mainH5pData = $this->getJsonData($filePath);
        if ($mainH5pData === FALSE) {
          $valid = FALSE;
          $this->h5pF->setErrorMessage($this->h5pF->t('Could not parse the main h5p.json file'), 'invalid-h5p-json-file');
        }
        else {
          $validH5p = $this->isValidH5pData($mainH5pData, $file, $this->h5pRequired, $this->h5pOptional);
          if ($validH5p) {
            $mainH5pExists = TRUE;
          }
          else {
            $valid = FALSE;
            $this->h5pF->setErrorMessage($this->h5pF->t('The main h5p.json file is not valid'), 'invalid-h5p-json-file');
          }
        }
      }
      // Content directory holds content.
      elseif ($file == 'content') {
        // We do a separate skipContent check to avoid having the content folder being treated as a library
        if ($skipContent) {
          continue;
        }
        if (!is_dir($filePath)) {
          $this->h5pF->setErrorMessage($this->h5pF->t('Invalid content folder'), 'invalid-content-folder');
          $valid = FALSE;
          continue;
        }
        $contentJsonData = $this->getJsonData($filePath . DIRECTORY_SEPARATOR . 'content.json');
        if ($contentJsonData === FALSE) {
          $this->h5pF->setErrorMessage($this->h5pF->t('Could not find or parse the content.json file'), 'invalid-content-json-file');
          $valid = FALSE;
          continue;
        }
        else {
          $contentExists = TRUE;
          // In the future we might let the libraries provide validation functions for content.json
        }

        if (!$this->h5pCV->validateContentFiles($filePath)) {
          // validateContentFiles adds potential errors to the queue
          $valid = FALSE;
          continue;
        }
      }

      // The rest should be library folders
      elseif ($this->h5pC->mayUpdateLibraries()) {
         if (!is_dir($filePath)) {
          // Ignore this. Probably a file that shouldn't have been included.
          continue;
        }

        $libraryH5PData = $this->getLibraryData($file, $filePath, $tmpDir);

        if ($libraryH5PData !== FALSE) {
          // Library's directory name must be:
          // - <machineName>
          //     - or -
          // - <machineName>-<majorVersion>.<minorVersion>
          // where machineName, majorVersion and minorVersion is read from library.json
          if ($libraryH5PData['machineName'] !== $file && H5PCore::libraryToString($libraryH5PData, TRUE) !== $file) {
            $this->h5pF->setErrorMessage($this->h5pF->t('Library directory name must match machineName or machineName-majorVersion.minorVersion (from library.json). (Directory: %directoryName , machineName: %machineName, majorVersion: %majorVersion, minorVersion: %minorVersion)', array(
                '%directoryName' => $file,
                '%machineName' => $libraryH5PData['machineName'],
                '%majorVersion' => $libraryH5PData['majorVersion'],
                '%minorVersion' => $libraryH5PData['minorVersion'])), 'library-directory-name-mismatch');
            $valid = FALSE;
            continue;
          }
          $libraryH5PData['uploadDirectory'] = $filePath;
          $libraries[H5PCore::libraryToString($libraryH5PData)] = $libraryH5PData;
        }
        else {
          $valid = FALSE;
        }
      }
    }
    if ($skipContent === FALSE) {
      if (!$contentExists) {
        $this->h5pF->setErrorMessage($this->h5pF->t('A valid content folder is missing'), 'invalid-content-folder');
        $valid = FALSE;
      }
      if (!$mainH5pExists) {
        $this->h5pF->setErrorMessage($this->h5pF->t('A valid main h5p.json file is missing'), 'invalid-h5p-json-file');
        $valid = FALSE;
      }
    }
    if ($valid) {
      if ($upgradeOnly) {
        // When upgrading, we only add the already installed libraries, and
        // the new dependent libraries
        $upgrades = array();
        foreach ($libraries as $libString => &$library) {
          // Is this library already installed?
          if ($this->h5pF->getLibraryId($library['machineName']) !== FALSE) {
            $upgrades[$libString] = $library;
          }
        }
        while ($missingLibraries = $this->getMissingLibraries($upgrades)) {
          foreach ($missingLibraries as $libString => $missing) {
            $library = $libraries[$libString];
            if ($library) {
              $upgrades[$libString] = $library;
            }
          }
        }

        $libraries = $upgrades;
      }

      $this->h5pC->librariesJsonData = $libraries;

      if ($skipContent === FALSE) {
        $this->h5pC->mainJsonData = $mainH5pData;
        $this->h5pC->contentJsonData = $contentJsonData;
        $libraries['mainH5pData'] = $mainH5pData; // Check for the dependencies in h5p.json as well as in the libraries
      }

      $missingLibraries = $this->getMissingLibraries($libraries);
      foreach ($missingLibraries as $libString => $missing) {
        if ($this->h5pC->getLibraryId($missing, $libString)) {
          unset($missingLibraries[$libString]);
        }
      }

      if (!empty($missingLibraries)) {
        foreach ($missingLibraries as $libString => $library) {
          $this->h5pF->setErrorMessage($this->h5pF->t('Missing required library @library', array('@library' => $libString)), 'missing-required-library');
        }
        if (!$this->h5pC->mayUpdateLibraries()) {
          $this->h5pF->setInfoMessage($this->h5pF->t("Note that the libraries may exist in the file you uploaded, but you're not allowed to upload new libraries. Contact the site administrator about this."));
        }
      }
      $valid = empty($missingLibraries) && $valid;
    }
    if (!$valid) {
      H5PCore::deleteFileTree($tmpDir);
    }
    return $valid;
  }

  /**
   * Validates a H5P library
   *
   * @param string $file
   *  Name of the library folder
   * @param string $filePath
   *  Path to the library folder
   * @param string $tmpDir
   *  Path to the temporary upload directory
   * @return boolean|array
   *  H5P data from library.json and semantics if the library is valid
   *  FALSE if the library isn't valid
   */
  public function getLibraryData($file, $filePath, $tmpDir) {
    if (preg_match('/^[\w0-9\-\.]{1,255}$/i', $file) === 0) {
      $this->h5pF->setErrorMessage($this->h5pF->t('Invalid library name: %name', array('%name' => $file)), 'invalid-library-name');
      return FALSE;
    }
    $h5pData = $this->getJsonData($filePath . DIRECTORY_SEPARATOR . 'library.json');
    if ($h5pData === FALSE) {
      $this->h5pF->setErrorMessage($this->h5pF->t('Could not find library.json file with valid json format for library %name', array('%name' => $file)), 'invalid-library-json-file');
      return FALSE;
    }

    // validate json if a semantics file is provided
    $semanticsPath = $filePath . DIRECTORY_SEPARATOR . 'semantics.json';
    if (file_exists($semanticsPath)) {
      $semantics = $this->getJsonData($semanticsPath, TRUE);
      if ($semantics === FALSE) {
        $this->h5pF->setErrorMessage($this->h5pF->t('Invalid semantics.json file has been included in the library %name', array('%name' => $file)), 'invalid-semantics-json-file');
        return FALSE;
      }
      else {
        $h5pData['semantics'] = $semantics;
      }
    }

    // validate language folder if it exists
    $languagePath = $filePath . DIRECTORY_SEPARATOR . 'language';
    if (is_dir($languagePath)) {
      $languageFiles = scandir($languagePath);
      foreach ($languageFiles as $languageFile) {
        if (in_array($languageFile, array('.', '..'))) {
          continue;
        }
        if (preg_match('/^(-?[a-z]+){1,7}\.json$/i', $languageFile) === 0) {
          $this->h5pF->setErrorMessage($this->h5pF->t('Invalid language file %file in library %library', array('%file' => $languageFile, '%library' => $file)), 'invalid-language-file');
          return FALSE;
        }
        $languageJson = $this->getJsonData($languagePath . DIRECTORY_SEPARATOR . $languageFile, TRUE);
        if ($languageJson === FALSE) {
          $this->h5pF->setErrorMessage($this->h5pF->t('Invalid language file %languageFile has been included in the library %name', array('%languageFile' => $languageFile, '%name' => $file)), 'invalid-language-file');
          return FALSE;
        }
        $parts = explode('.', $languageFile); // $parts[0] is the language code
        $h5pData['language'][$parts[0]] = $languageJson;
      }
    }

    // Check for icon:
    $h5pData['hasIcon'] = file_exists($filePath . DIRECTORY_SEPARATOR . 'icon.svg');

    $validLibrary = $this->isValidH5pData($h5pData, $file, $this->libraryRequired, $this->libraryOptional);

    $validLibrary = $this->h5pCV->validateContentFiles($filePath, TRUE) && $validLibrary;

    if (isset($h5pData['preloadedJs'])) {
      $validLibrary = $this->isExistingFiles($h5pData['preloadedJs'], $tmpDir, $file) && $validLibrary;
    }
    if (isset($h5pData['preloadedCss'])) {
      $validLibrary = $this->isExistingFiles($h5pData['preloadedCss'], $tmpDir, $file) && $validLibrary;
    }
    if ($validLibrary) {
      return $h5pData;
    }
    else {
      return FALSE;
    }
  }

  /**
   * Use the dependency declarations to find any missing libraries
   *
   * @param array $libraries
   *  A multidimensional array of libraries keyed with machineName first and majorVersion second
   * @return array
   *  A list of libraries that are missing keyed with machineName and holds objects with
   *  machineName, majorVersion and minorVersion properties
   */
  private function getMissingLibraries($libraries) {
    $missing = array();
    foreach ($libraries as $library) {
      if (isset($library['preloadedDependencies'])) {
        $missing = array_merge($missing, $this->getMissingDependencies($library['preloadedDependencies'], $libraries));
      }
      if (isset($library['dynamicDependencies'])) {
        $missing = array_merge($missing, $this->getMissingDependencies($library['dynamicDependencies'], $libraries));
      }
      if (isset($library['editorDependencies'])) {
        $missing = array_merge($missing, $this->getMissingDependencies($library['editorDependencies'], $libraries));
      }
    }
    return $missing;
  }

  /**
   * Helper function for getMissingLibraries, searches for dependency required libraries in
   * the provided list of libraries
   *
   * @param array $dependencies
   *  A list of objects with machineName, majorVersion and minorVersion properties
   * @param array $libraries
   *  An array of libraries keyed with machineName
   * @return
   *  A list of libraries that are missing keyed with machineName and holds objects with
   *  machineName, majorVersion and minorVersion properties
   */
  private function getMissingDependencies($dependencies, $libraries) {
    $missing = array();
    foreach ($dependencies as $dependency) {
      $libString = H5PCore::libraryToString($dependency);
      if (!isset($libraries[$libString])) {
        $missing[$libString] = $dependency;
      }
    }
    return $missing;
  }

  /**
   * Figure out if the provided file paths exists
   *
   * Triggers error messages if files doesn't exist
   *
   * @param array $files
   *  List of file paths relative to $tmpDir
   * @param string $tmpDir
   *  Path to the directory where the $files are stored.
   * @param string $library
   *  Name of the library we are processing
   * @return boolean
   *  TRUE if all the files excists
   */
  private function isExistingFiles($files, $tmpDir, $library) {
    foreach ($files as $file) {
      $path = str_replace(array('/', '\\'), DIRECTORY_SEPARATOR, $file['path']);
      if (!file_exists($tmpDir . DIRECTORY_SEPARATOR . $library . DIRECTORY_SEPARATOR . $path)) {
        $this->h5pF->setErrorMessage($this->h5pF->t('The file "%file" is missing from library: "%name"', array('%file' => $path, '%name' => $library)), 'library-missing-file');
        return FALSE;
      }
    }
    return TRUE;
  }

  /**
   * Validates h5p.json and library.json data
   *
   * Error messages are triggered if the data isn't valid
   *
   * @param array $h5pData
   *  h5p data
   * @param string $library_name
   *  Name of the library we are processing
   * @param array $required
   *  Validation pattern for required properties
   * @param array $optional
   *  Validation pattern for optional properties
   * @return boolean
   *  TRUE if the $h5pData is valid
   */
  private function isValidH5pData($h5pData, $library_name, $required, $optional) {
    $valid = $this->isValidRequiredH5pData($h5pData, $required, $library_name);
    $valid = $this->isValidOptionalH5pData($h5pData, $optional, $library_name) && $valid;

    // Check the library's required API version of Core.
    // If no requirement is set this implicitly means 1.0.
    if (isset($h5pData['coreApi']) && !empty($h5pData['coreApi'])) {
      if (($h5pData['coreApi']['majorVersion'] > H5PCore::$coreApi['majorVersion']) ||
          ( ($h5pData['coreApi']['majorVersion'] == H5PCore::$coreApi['majorVersion']) &&
            ($h5pData['coreApi']['minorVersion'] > H5PCore::$coreApi['minorVersion']) )) {

        $this->h5pF->setErrorMessage(
            $this->h5pF->t('The system was unable to install the <em>%component</em> component from the package, it requires a newer version of the H5P plugin. This site is currently running version %current, whereas the required version is %required or higher. You should consider upgrading and then try again.',
                array(
                  '%component' => (isset($h5pData['title']) ? $h5pData['title'] : $library_name),
                  '%current' => H5PCore::$coreApi['majorVersion'] . '.' . H5PCore::$coreApi['minorVersion'],
                  '%required' => $h5pData['coreApi']['majorVersion'] . '.' . $h5pData['coreApi']['minorVersion']
                )
            ),
            'api-version-unsupported'
        );

        $valid = false;
      }
    }

    return $valid;
  }

  /**
   * Helper function for isValidH5pData
   *
   * Validates the optional part of the h5pData
   *
   * Triggers error messages
   *
   * @param array $h5pData
   *  h5p data
   * @param array $requirements
   *  Validation pattern
   * @param string $library_name
   *  Name of the library we are processing
   * @return boolean
   *  TRUE if the optional part of the $h5pData is valid
   */
  private function isValidOptionalH5pData($h5pData, $requirements, $library_name) {
    $valid = TRUE;

    foreach ($h5pData as $key => $value) {
      if (isset($requirements[$key])) {
        $valid = $this->isValidRequirement($value, $requirements[$key], $library_name, $key) && $valid;
      }
      // Else: ignore, a package can have parameters that this library doesn't care about, but that library
      // specific implementations does care about...
    }

    return $valid;
  }

  /**
   * Validate a requirement given as regexp or an array of requirements
   *
   * @param mixed $h5pData
   *  The data to be validated
   * @param mixed $requirement
   *  The requirement the data is to be validated against, regexp or array of requirements
   * @param string $library_name
   *  Name of the library we are validating(used in error messages)
   * @param string $property_name
   *  Name of the property we are validating(used in error messages)
   * @return boolean
   *  TRUE if valid, FALSE if invalid
   */
  private function isValidRequirement($h5pData, $requirement, $library_name, $property_name) {
    $valid = TRUE;

    if (is_string($requirement)) {
      if ($requirement == 'boolean') {
        if (!is_bool($h5pData)) {
         $this->h5pF->setErrorMessage($this->h5pF->t("Invalid data provided for %property in %library. Boolean expected.", array('%property' => $property_name, '%library' => $library_name)));
         $valid = FALSE;
        }
      }
      else {
        // The requirement is a regexp, match it against the data
        if (is_string($h5pData) || is_int($h5pData)) {
          if (preg_match($requirement, $h5pData) === 0) {
             $this->h5pF->setErrorMessage($this->h5pF->t("Invalid data provided for %property in %library", array('%property' => $property_name, '%library' => $library_name)));
             $valid = FALSE;
          }
        }
        else {
          $this->h5pF->setErrorMessage($this->h5pF->t("Invalid data provided for %property in %library", array('%property' => $property_name, '%library' => $library_name)));
          $valid = FALSE;
        }
      }
    }
    elseif (is_array($requirement)) {
      // We have sub requirements
      if (is_array($h5pData)) {
        if (is_array(current($h5pData))) {
          foreach ($h5pData as $sub_h5pData) {
            $valid = $this->isValidRequiredH5pData($sub_h5pData, $requirement, $library_name) && $valid;
          }
        }
        else {
          $valid = $this->isValidRequiredH5pData($h5pData, $requirement, $library_name) && $valid;
        }
      }
      else {
        $this->h5pF->setErrorMessage($this->h5pF->t("Invalid data provided for %property in %library", array('%property' => $property_name, '%library' => $library_name)));
        $valid = FALSE;
      }
    }
    else {
      $this->h5pF->setErrorMessage($this->h5pF->t("Can't read the property %property in %library", array('%property' => $property_name, '%library' => $library_name)));
      $valid = FALSE;
    }
    return $valid;
  }

  /**
   * Validates the required h5p data in libraray.json and h5p.json
   *
   * @param mixed $h5pData
   *  Data to be validated
   * @param array $requirements
   *  Array with regexp to validate the data against
   * @param string $library_name
   *  Name of the library we are validating (used in error messages)
   * @return boolean
   *  TRUE if all the required data exists and is valid, FALSE otherwise
   */
  private function isValidRequiredH5pData($h5pData, $requirements, $library_name) {
    $valid = TRUE;
    foreach ($requirements as $required => $requirement) {
      if (is_int($required)) {
        // We have an array of allowed options
        return $this->isValidH5pDataOptions($h5pData, $requirements, $library_name);
      }
      if (isset($h5pData[$required])) {
        $valid = $this->isValidRequirement($h5pData[$required], $requirement, $library_name, $required) && $valid;
      }
      else {
        $this->h5pF->setErrorMessage($this->h5pF->t('The required property %property is missing from %library', array('%property' => $required, '%library' => $library_name)), 'missing-required-property');
        $valid = FALSE;
      }
    }
    return $valid;
  }

  /**
   * Validates h5p data against a set of allowed values(options)
   *
   * @param array $selected
   *  The option(s) that has been specified
   * @param array $allowed
   *  The allowed options
   * @param string $library_name
   *  Name of the library we are validating (used in error messages)
   * @return boolean
   *  TRUE if the specified data is valid, FALSE otherwise
   */
  private function isValidH5pDataOptions($selected, $allowed, $library_name) {
    $valid = TRUE;
    foreach ($selected as $value) {
      if (!in_array($value, $allowed)) {
        $this->h5pF->setErrorMessage($this->h5pF->t('Illegal option %option in %library', array('%option' => $value, '%library' => $library_name)), 'illegal-option-in-library');
        $valid = FALSE;
      }
    }
    return $valid;
  }

  /**
   * Fetch json data from file
   *
   * @param string $filePath
   *  Path to the file holding the json string
   * @param boolean $return_as_string
   *  If true the json data will be decoded in order to validate it, but will be
   *  returned as string
   * @return mixed
   *  FALSE if the file can't be read or the contents can't be decoded
   *  string if the $return as string parameter is set
   *  array otherwise
   */
  private function getJsonData($filePath, $return_as_string = FALSE) {
    $json = file_get_contents($filePath);
    if ($json === FALSE) {
      return FALSE; // Cannot read from file.
    }
    $jsonData = json_decode($json, TRUE);
    if ($jsonData === NULL) {
      return FALSE; // JSON cannot be decoded or the recursion limit has been reached.
    }
    return $return_as_string ? $json : $jsonData;
  }

  /**
   * Helper function that copies an array
   *
   * @param array $array
   *  The array to be copied
   * @return array
   *  Copy of $array. All objects are cloned
   */
  private function arrayCopy(array $array) {
    $result = array();
    foreach ($array as $key => $val) {
      if (is_array($val)) {
        $result[$key] = self::arrayCopy($val);
      }
      elseif (is_object($val)) {
        $result[$key] = clone $val;
      }
      else {
        $result[$key] = $val;
      }
    }
    return $result;
  }
}

/**
 * This class is used for saving H5P files
 */
class H5PStorage {

  public $h5pF;
  public $h5pC;

  public $contentId = NULL; // Quick fix so WP can get ID of new content.

  /**
   * Constructor for the H5PStorage
   *
   * @param H5PFrameworkInterface|object $H5PFramework
   *  The frameworks implementation of the H5PFrameworkInterface
   * @param H5PCore $H5PCore
   */
  public function __construct(H5PFrameworkInterface $H5PFramework, H5PCore $H5PCore) {
    $this->h5pF = $H5PFramework;
    $this->h5pC = $H5PCore;
  }

  /**
   * Saves a H5P file
   *
   * @param null $content
   * @param int $contentMainId
   *  The main id for the content we are saving. This is used if the framework
   *  we're integrating with uses content id's and version id's
   * @param bool $skipContent
   * @param array $options
   * @return bool TRUE if one or more libraries were updated
   * TRUE if one or more libraries were updated
   * FALSE otherwise
   */
  public function savePackage($content = NULL, $contentMainId = NULL, $skipContent = FALSE, $options = array()) {
    if ($this->h5pC->mayUpdateLibraries()) {
      // Save the libraries we processed during validation
      $this->saveLibraries();
    }

    if (!$skipContent) {
      $basePath = $this->h5pF->getUploadedH5pFolderPath();
      $current_path = $basePath . DIRECTORY_SEPARATOR . 'content';

      // Save content
      if ($content === NULL) {
        $content = array();
      }
      if (!is_array($content)) {
        $content = array('id' => $content);
      }

      // Find main library version
      foreach ($this->h5pC->mainJsonData['preloadedDependencies'] as $dep) {
        if ($dep['machineName'] === $this->h5pC->mainJsonData['mainLibrary']) {
          $dep['libraryId'] = $this->h5pC->getLibraryId($dep);
          $content['library'] = $dep;
          break;
        }
      }

      $content['params'] = file_get_contents($current_path . DIRECTORY_SEPARATOR . 'content.json');

      if (isset($options['disable'])) {
        $content['disable'] = $options['disable'];
      }
      $content['id'] = $this->h5pC->saveContent($content, $contentMainId);
      $this->contentId = $content['id'];

      try {
        // Save content folder contents
        $this->h5pC->fs->saveContent($current_path, $content);
      }
      catch (Exception $e) {
        $this->h5pF->setErrorMessage($e->getMessage(), 'save-content-failed');
      }

      // Remove temp content folder
      H5PCore::deleteFileTree($basePath);
    }
  }

  /**
   * Helps savePackage.
   *
   * @return int Number of libraries saved
   */
  private function saveLibraries() {
    // Keep track of the number of libraries that have been saved
    $newOnes = 0;
    $oldOnes = 0;

    // Go through libraries that came with this package
    foreach ($this->h5pC->librariesJsonData as $libString => &$library) {
      // Find local library identifier
      $libraryId = $this->h5pC->getLibraryId($library, $libString);

      // Assume new library
      $new = TRUE;
      if ($libraryId) {
        // Found old library
        $library['libraryId'] = $libraryId;

        if ($this->h5pF->isPatchedLibrary($library)) {
          // This is a newer version than ours. Upgrade!
          $new = FALSE;
        }
        else {
          $library['saveDependencies'] = FALSE;
          // This is an older version, no need to save.
          continue;
        }
      }

      // Indicate that the dependencies of this library should be saved.
      $library['saveDependencies'] = TRUE;

      // Save library meta data
      $this->h5pF->saveLibraryData($library, $new);

      // Save library folder
      $this->h5pC->fs->saveLibrary($library);

      // Remove cached assets that uses this library
      if ($this->h5pC->aggregateAssets && isset($library['libraryId'])) {
        $removedKeys = $this->h5pF->deleteCachedAssets($library['libraryId']);
        $this->h5pC->fs->deleteCachedAssets($removedKeys);
      }

      // Remove tmp folder
      H5PCore::deleteFileTree($library['uploadDirectory']);

      if ($new) {
        $newOnes++;
      }
      else {
        $oldOnes++;
      }
    }

    // Go through the libraries again to save dependencies.
    foreach ($this->h5pC->librariesJsonData as &$library) {
      if (!$library['saveDependencies']) {
        continue;
      }

      // TODO: Should the table be locked for this operation?

      // Remove any old dependencies
      $this->h5pF->deleteLibraryDependencies($library['libraryId']);

      // Insert the different new ones
      if (isset($library['preloadedDependencies'])) {
        $this->h5pF->saveLibraryDependencies($library['libraryId'], $library['preloadedDependencies'], 'preloaded');
      }
      if (isset($library['dynamicDependencies'])) {
        $this->h5pF->saveLibraryDependencies($library['libraryId'], $library['dynamicDependencies'], 'dynamic');
      }
      if (isset($library['editorDependencies'])) {
        $this->h5pF->saveLibraryDependencies($library['libraryId'], $library['editorDependencies'], 'editor');
      }

      // Make sure libraries dependencies, parameter filtering and export files gets regenerated for all content who uses this library.
      $this->h5pF->clearFilteredParameters($library['libraryId']);
    }

    // Tell the user what we've done.
    if ($newOnes && $oldOnes) {
      if ($newOnes === 1)  {
        if ($oldOnes === 1)  {
          // Singular Singular
          $message = $this->h5pF->t('Added %new new H5P library and updated %old old one.', array('%new' => $newOnes, '%old' => $oldOnes));
        }
        else {
          // Singular Plural
          $message = $this->h5pF->t('Added %new new H5P library and updated %old old ones.', array('%new' => $newOnes, '%old' => $oldOnes));
        }
      }
      else {
        // Plural
        if ($oldOnes === 1)  {
          // Plural Singular
          $message = $this->h5pF->t('Added %new new H5P libraries and updated %old old one.', array('%new' => $newOnes, '%old' => $oldOnes));
        }
        else {
          // Plural Plural
          $message = $this->h5pF->t('Added %new new H5P libraries and updated %old old ones.', array('%new' => $newOnes, '%old' => $oldOnes));
        }
      }
    }
    elseif ($newOnes) {
      if ($newOnes === 1)  {
        // Singular
        $message = $this->h5pF->t('Added %new new H5P library.', array('%new' => $newOnes));
      }
      else {
        // Plural
        $message = $this->h5pF->t('Added %new new H5P libraries.', array('%new' => $newOnes));
      }
    }
    elseif ($oldOnes) {
      if ($oldOnes === 1)  {
        // Singular
        $message = $this->h5pF->t('Updated %old H5P library.', array('%old' => $oldOnes));
      }
      else {
        // Plural
        $message = $this->h5pF->t('Updated %old H5P libraries.', array('%old' => $oldOnes));
      }
    }

    if (isset($message)) {
      $this->h5pF->setInfoMessage($message);
    }
  }

  /**
   * Delete an H5P package
   *
   * @param $content
   */
  public function deletePackage($content) {
    $this->h5pC->fs->deleteContent($content);
    $this->h5pC->fs->deleteExport(($content['slug'] ? $content['slug'] . '-' : '') . $content['id'] . '.h5p');
    $this->h5pF->deleteContentData($content['id']);
  }

  /**
   * Copy/clone an H5P package
   *
   * May for instance be used if the content is being revisioned without
   * uploading a new H5P package
   *
   * @param int $contentId
   *  The new content id
   * @param int $copyFromId
   *  The content id of the content that should be cloned
   * @param int $contentMainId
   *  The main id of the new content (used in frameworks that support revisioning)
   */
  public function copyPackage($contentId, $copyFromId, $contentMainId = NULL) {
    $this->h5pC->fs->cloneContent($copyFromId, $contentId);
    $this->h5pF->copyLibraryUsage($contentId, $copyFromId, $contentMainId);
  }
}

/**
* This class is used for exporting zips
*/
Class H5PExport {
  public $h5pF;
  public $h5pC;

  /**
   * Constructor for the H5PExport
   *
   * @param H5PFrameworkInterface|object $H5PFramework
   *  The frameworks implementation of the H5PFrameworkInterface
   * @param H5PCore $H5PCore
   *  Reference to an instance of H5PCore
   */
  public function __construct(H5PFrameworkInterface $H5PFramework, H5PCore $H5PCore) {
    $this->h5pF = $H5PFramework;
    $this->h5pC = $H5PCore;
  }

  /**
   * Return path to h5p package.
   *
   * Creates package if not already created
   *
   * @param array $content
   * @return string
   */
  public function createExportFile($content) {

    // Get path to temporary folder, where export will be contained
    $tmpPath = $this->h5pC->fs->getTmpPath();
    mkdir($tmpPath, 0777, true);

    try {
      // Create content folder and populate with files
      $this->h5pC->fs->exportContent($content['id'], "{$tmpPath}/content");
    }
    catch (Exception $e) {
      $this->h5pF->setErrorMessage($this->h5pF->t($e->getMessage()), 'failed-creating-export-file');
      H5PCore::deleteFileTree($tmpPath);
      return FALSE;
    }

    // Update content.json with content from database
    file_put_contents("{$tmpPath}/content/content.json", $content['params']);

    // Make embedType into an array
    $embedTypes = explode(', ', $content['embedType']);

    // Build h5p.json, the en-/de-coding will ensure proper escaping
    $h5pJson = array (
      'title' => $content['title'],
      'language' => (isset($content['language']) && strlen(trim($content['language'])) !== 0) ? $content['language'] : 'und',
      'mainLibrary' => $content['library']['name'],
      'embedTypes' => $embedTypes
    );

    foreach(array('authors', 'source', 'license', 'licenseVersion', 'licenseExtras' ,'yearFrom', 'yearTo', 'changes', 'authorComments') as $field) {
      if (isset($content['metadata'][$field])) {
        $h5pJson[$field] = json_decode(json_encode($content['metadata'][$field], TRUE));
      }
    }

    // Remove all values that are not set
    foreach ($h5pJson as $key => $value) {
      if (!isset($value)) {
        unset($h5pJson[$key]);
      }
    }

    // Add dependencies to h5p
    foreach ($content['dependencies'] as $dependency) {
      $library = $dependency['library'];

      try {
        $exportFolder = NULL;

        // Determine path of export library
        if (isset($this->h5pC) && isset($this->h5pC->h5pD)) {

          // Tries to find library in development folder
          $isDevLibrary = $this->h5pC->h5pD->getLibrary(
              $library['machineName'],
              $library['majorVersion'],
              $library['minorVersion']
          );

          if ($isDevLibrary !== NULL) {
            $exportFolder = "/" . $library['path'];
          }
        }

        // Export required libraries
        $this->h5pC->fs->exportLibrary($library, $tmpPath, $exportFolder);
      }
      catch (Exception $e) {
        $this->h5pF->setErrorMessage($this->h5pF->t($e->getMessage()), 'failed-creating-export-file');
        H5PCore::deleteFileTree($tmpPath);
        return FALSE;
      }

      // Do not add editor dependencies to h5p json.
      if ($dependency['type'] === 'editor') {
        continue;
      }

      // Add to h5p.json dependencies
      $h5pJson[$dependency['type'] . 'Dependencies'][] = array(
        'machineName' => $library['machineName'],
        'majorVersion' => $library['majorVersion'],
        'minorVersion' => $library['minorVersion']
      );
    }

    // Save h5p.json
    $results = print_r(json_encode($h5pJson), true);
    file_put_contents("{$tmpPath}/h5p.json", $results);

    // Get a complete file list from our tmp dir
    $files = array();
    self::populateFileList($tmpPath, $files);

    // Get path to temporary export target file
    $tmpFile = $this->h5pC->fs->getTmpPath();

    // Create new zip instance.
    $zip = new ZipArchive();
    $zip->open($tmpFile, ZipArchive::CREATE | ZipArchive::OVERWRITE);

    // Add all the files from the tmp dir.
    foreach ($files as $file) {
      // Please note that the zip format has no concept of folders, we must
      // use forward slashes to separate our directories.
      if (file_exists(realpath($file->absolutePath))) {
        $zip->addFile(realpath($file->absolutePath), $file->relativePath);
      }
    }

    // Close zip and remove tmp dir
    $zip->close();
    H5PCore::deleteFileTree($tmpPath);

    $filename = $content['slug'] . '-' . $content['id'] . '.h5p';
    try {
      // Save export
      $this->h5pC->fs->saveExport($tmpFile, $filename);
    }
    catch (Exception $e) {
      $this->h5pF->setErrorMessage($this->h5pF->t($e->getMessage()), 'failed-creating-export-file');
      return false;
    }

    unlink($tmpFile);
    $this->h5pF->afterExportCreated($content, $filename);

    return true;
  }

  /**
   * Recursive function the will add the files of the given directory to the
   * given files list. All files are objects with an absolute path and
   * a relative path. The relative path is forward slashes only! Great for
   * use in zip files and URLs.
   *
   * @param string $dir path
   * @param array $files list
   * @param string $relative prefix. Optional
   */
  private static function populateFileList($dir, &$files, $relative = '') {
    $strip = strlen($dir) + 1;
    $contents = glob($dir . DIRECTORY_SEPARATOR . '*');
    if (!empty($contents)) {
      foreach ($contents as $file) {
        $rel = $relative . substr($file, $strip);
        if (is_dir($file)) {
          self::populateFileList($file, $files, $rel . '/');
        }
        else {
          $files[] = (object) array(
            'absolutePath' => $file,
            'relativePath' => $rel
          );
        }
      }
    }
  }

  /**
   * Delete .h5p file
   *
   * @param array $content object
   */
  public function deleteExport($content) {
    $this->h5pC->fs->deleteExport(($content['slug'] ? $content['slug'] . '-' : '') . $content['id'] . '.h5p');
  }

  /**
   * Add editor libraries to the list of libraries
   *
   * These are not supposed to go into h5p.json, but must be included with the rest
   * of the libraries
   *
   * TODO This is a private function that is not currently being used
   *
   * @param array $libraries
   *  List of libraries keyed by machineName
   * @param array $editorLibraries
   *  List of libraries keyed by machineName
   * @return array List of libraries keyed by machineName
   */
  private function addEditorLibraries($libraries, $editorLibraries) {
    foreach ($editorLibraries as $editorLibrary) {
      $libraries[$editorLibrary['machineName']] = $editorLibrary;
    }
    return $libraries;
  }
}

abstract class H5PPermission {
  const DOWNLOAD_H5P = 0;
  const EMBED_H5P = 1;
  const CREATE_RESTRICTED = 2;
  const UPDATE_LIBRARIES = 3;
  const INSTALL_RECOMMENDED = 4;
}

abstract class H5PDisplayOptionBehaviour {
  const NEVER_SHOW = 0;
  const CONTROLLED_BY_AUTHOR_DEFAULT_ON = 1;
  const CONTROLLED_BY_AUTHOR_DEFAULT_OFF = 2;
  const ALWAYS_SHOW = 3;
  const CONTROLLED_BY_PERMISSIONS = 4;
}

abstract class H5PHubEndpoints {
  const CONTENT_TYPES = 'api.h5p.org/v1/content-types/';
  const SITES = 'api.h5p.org/v1/sites';

  public static function createURL($endpoint) {
    $protocol = (extension_loaded('openssl') ? 'https' : 'http');
    return "{$protocol}://{$endpoint}";
  }
}

/**
 * Functions and storage shared by the other H5P classes
 */
class H5PCore {
  
  public static $coreApi = array(
    'majorVersion' => 1,
<<<<<<< HEAD
    'minorVersion' => 15
=======
    'minorVersion' => 16
>>>>>>> 3ce0adf4
  );
  public static $styles = array(
    'styles/h5p.css',
    'styles/h5p-confirmation-dialog.css',
    'styles/h5p-core-button.css'
  );
  public static $scripts = array(
    'js/jquery.js',
    'js/h5p.js',
    'js/h5p-event-dispatcher.js',
    'js/h5p-x-api-event.js',
    'js/h5p-x-api.js',
    'js/h5p-content-type.js',
    'js/h5p-confirmation-dialog.js',
    'js/h5p-action-bar.js'
  );
  public static $adminScripts = array(
    'js/jquery.js',
    'js/h5p-utils.js',
  );

  public static $defaultContentWhitelist = 'json png jpg jpeg gif bmp tif tiff svg eot ttf woff woff2 otf webm mp4 ogg mp3 wav txt pdf rtf doc docx xls xlsx ppt pptx odt ods odp xml csv diff patch swf md textile vtt webvtt';
  public static $defaultLibraryWhitelistExtras = 'js css';

  public $librariesJsonData, $contentJsonData, $mainJsonData, $h5pF, $fs, $h5pD, $disableFileCheck;
  const SECONDS_IN_WEEK = 604800;

  private $exportEnabled;

  // Disable flags
  const DISABLE_NONE = 0;
  const DISABLE_FRAME = 1;
  const DISABLE_DOWNLOAD = 2;
  const DISABLE_EMBED = 4;
  const DISABLE_COPYRIGHT = 8;
  const DISABLE_ABOUT = 16;

  const DISPLAY_OPTION_FRAME = 'frame';
  const DISPLAY_OPTION_DOWNLOAD = 'export';
  const DISPLAY_OPTION_EMBED = 'embed';
  const DISPLAY_OPTION_COPYRIGHT = 'copyright';
  const DISPLAY_OPTION_ABOUT = 'icon';

  // Map flags to string
  public static $disable = array(
    self::DISABLE_FRAME => self::DISPLAY_OPTION_FRAME,
    self::DISABLE_DOWNLOAD => self::DISPLAY_OPTION_DOWNLOAD,
    self::DISABLE_EMBED => self::DISPLAY_OPTION_EMBED,
    self::DISABLE_COPYRIGHT => self::DISPLAY_OPTION_COPYRIGHT
  );

  /**
   * Constructor for the H5PCore
   *
   * @param H5PFrameworkInterface $H5PFramework
   *  The frameworks implementation of the H5PFrameworkInterface
   * @param string|\H5PFileStorage $path H5P file storage directory or class.
   * @param string $url To file storage directory.
   * @param string $language code. Defaults to english.
   * @param boolean $export enabled?
   */
  public function __construct(H5PFrameworkInterface $H5PFramework, $path, $url, $language = 'en', $export = FALSE) {
    $this->h5pF = $H5PFramework;

    $this->fs = ($path instanceof \H5PFileStorage ? $path : new \H5PDefaultStorage($path));

    $this->url = $url;
    $this->exportEnabled = $export;
    $this->development_mode = H5PDevelopment::MODE_NONE;

    $this->aggregateAssets = FALSE; // Off by default.. for now

    $this->detectSiteType();
    $this->fullPluginPath = preg_replace('/\/[^\/]+[\/]?$/', '' , dirname(__FILE__));

    // Standard regex for converting copied files paths
    $this->relativePathRegExp = '/^((\.\.\/){1,2})(.*content\/)?(\d+|editor)\/(.+)$/';
  }



  /**
   * Save content and clear cache.
   *
   * @param array $content
   * @param null|int $contentMainId
   * @return int Content ID
   */
  public function saveContent($content, $contentMainId = NULL) {
    if (isset($content['id'])) {
      $this->h5pF->updateContent($content, $contentMainId);
    }
    else {
      $content['id'] = $this->h5pF->insertContent($content, $contentMainId);
    }

    // Some user data for content has to be reset when the content changes.
    $this->h5pF->resetContentUserData($contentMainId ? $contentMainId : $content['id']);

    return $content['id'];
  }

  /**
   * Load content.
   *
   * @param int $id for content.
   * @return object
   */
  public function loadContent($id) {
    $content = $this->h5pF->loadContent($id);

    if ($content !== NULL) {
      $content['library'] = array(
        'id' => $content['libraryId'],
        'name' => $content['libraryName'],
        'majorVersion' => $content['libraryMajorVersion'],
        'minorVersion' => $content['libraryMinorVersion'],
        'embedTypes' => $content['libraryEmbedTypes'],
        'fullscreen' => $content['libraryFullscreen'],
      );
      unset($content['libraryId'], $content['libraryName'], $content['libraryEmbedTypes'], $content['libraryFullscreen']);

//      // TODO: Move to filterParameters?
//      if (isset($this->h5pD)) {
//        // TODO: Remove Drupal specific stuff
//        $json_content_path = file_create_path(file_directory_path() . '/' . variable_get('h5p_default_path', 'h5p') . '/content/' . $id . '/content.json');
//        if (file_exists($json_content_path) === TRUE) {
//          $json_content = file_get_contents($json_content_path);
//          if (json_decode($json_content, TRUE) !== FALSE) {
//            drupal_set_message(t('Invalid json in json content'), 'warning');
//          }
//          $content['params'] = $json_content;
//        }
//      }
    }

    return $content;
  }

  /**
   * Filter content run parameters, rebuild content dependency cache and export file.
   *
   * @param Object|array $content
   * @return Object NULL on failure.
   */
  public function filterParameters(&$content) {
    if (!empty($content['filtered']) &&
        (!$this->exportEnabled ||
         ($content['slug'] &&
          $this->fs->hasExport($content['slug'] . '-' . $content['id'] . '.h5p')))) {
      return $content['filtered'];
    }

    // Validate and filter against main library semantics.
    $validator = new H5PContentValidator($this->h5pF, $this);
    $params = (object) array(
      'library' => H5PCore::libraryToString($content['library']),
      'params' => json_decode($content['params'])
    );
    if (!$params->params) {
      return NULL;
    }
    $validator->validateLibrary($params, (object) array('options' => array($params->library)));

    $params = json_encode($params->params);

    // Update content dependencies.
    $content['dependencies'] = $validator->getDependencies();

    // Sometimes the parameters are filtered before content has been created
    if ($content['id']) {
      $this->h5pF->deleteLibraryUsage($content['id']);
      $this->h5pF->saveLibraryUsage($content['id'], $content['dependencies']);

      if (!$content['slug']) {
        $content['slug'] = $this->generateContentSlug($content);

        // Remove old export file
        $this->fs->deleteExport($content['id'] . '.h5p');
      }

      if ($this->exportEnabled) {
        // Recreate export file
        $exporter = new H5PExport($this->h5pF, $this);
        $exporter->createExportFile($content);
      }

      // Cache.
      $this->h5pF->updateContentFields($content['id'], array(
        'filtered' => $params,
        'slug' => $content['slug']
      ));
    }
    return $params;
  }

  /**
   * Generate content slug
   *
   * @param array $content object
   * @return string unique content slug
   */
  private function generateContentSlug($content) {
    $slug = H5PCore::slugify($content['title']);

    $available = NULL;
    while (!$available) {
      if ($available === FALSE) {
        // If not available, add number suffix.
        $matches = array();
        if (preg_match('/(.+-)([0-9]+)$/', $slug, $matches)) {
          $slug = $matches[1] . (intval($matches[2]) + 1);
        }
        else {
          $slug .=  '-2';
        }
      }
      $available = $this->h5pF->isContentSlugAvailable($slug);
    }

    return $slug;
  }

  /**
   * Find the files required for this content to work.
   *
   * @param int $id for content.
   * @param null $type
   * @return array
   */
  public function loadContentDependencies($id, $type = NULL) {
    $dependencies = $this->h5pF->loadContentDependencies($id, $type);

    if (isset($this->h5pD)) {
      $developmentLibraries = $this->h5pD->getLibraries();

      foreach ($dependencies as $key => $dependency) {
        $libraryString = H5PCore::libraryToString($dependency);
        if (isset($developmentLibraries[$libraryString])) {
          $developmentLibraries[$libraryString]['dependencyType'] = $dependencies[$key]['dependencyType'];
          $dependencies[$key] = $developmentLibraries[$libraryString];
        }
      }
    }

    return $dependencies;
  }

  /**
   * Get all dependency assets of the given type
   *
   * @param array $dependency
   * @param string $type
   * @param array $assets
   * @param string $prefix Optional. Make paths relative to another dir.
   */
  private function getDependencyAssets($dependency, $type, &$assets, $prefix = '') {
    // Check if dependency has any files of this type
    if (empty($dependency[$type]) || $dependency[$type][0] === '') {
      return;
    }

    // Check if we should skip CSS.
    if ($type === 'preloadedCss' && (isset($dependency['dropCss']) && $dependency['dropCss'] === '1')) {
      return;
    }
    foreach ($dependency[$type] as $file) {
      $assets[] = (object) array(
        'path' => $prefix . '/' . $dependency['path'] . '/' . trim(is_array($file) ? $file['path'] : $file),
        'version' => $dependency['version']
      );
    }
  }

  /**
   * Combines path with cache buster / version.
   *
   * @param array $assets
   * @return array
   */
  public function getAssetsUrls($assets) {
    $urls = array();

    foreach ($assets as $asset) {
      $url = $asset->path;

      // Add URL prefix if not external
      if (strpos($asset->path, '://') === FALSE) {
        $url = $this->url . $url;
      }

      // Add version/cache buster if set
      if (isset($asset->version)) {
        $url .= $asset->version;
      }

      $urls[] = $url;
    }

    return $urls;
  }

  /**
   * Return file paths for all dependencies files.
   *
   * @param array $dependencies
   * @param string $prefix Optional. Make paths relative to another dir.
   * @return array files.
   */
  public function getDependenciesFiles($dependencies, $prefix = '') {
    // Build files list for assets
    $files = array(
      'scripts' => array(),
      'styles' => array()
    );

    $key = null;

    // Avoid caching empty files
    if (empty($dependencies)) {
      return $files;
    }

    if ($this->aggregateAssets) {
      // Get aggregated files for assets
      $key = self::getDependenciesHash($dependencies);

      $cachedAssets = $this->fs->getCachedAssets($key);
      if ($cachedAssets !== NULL) {
        return array_merge($files, $cachedAssets); // Using cached assets
      }
    }

    // Using content dependencies
    foreach ($dependencies as $dependency) {
      if (isset($dependency['path']) === FALSE) {
        $dependency['path'] = 'libraries/' . H5PCore::libraryToString($dependency, TRUE);
        $dependency['preloadedJs'] = explode(',', $dependency['preloadedJs']);
        $dependency['preloadedCss'] = explode(',', $dependency['preloadedCss']);
      }
      $dependency['version'] = "?ver={$dependency['majorVersion']}.{$dependency['minorVersion']}.{$dependency['patchVersion']}";
      $this->getDependencyAssets($dependency, 'preloadedJs', $files['scripts'], $prefix);
      $this->getDependencyAssets($dependency, 'preloadedCss', $files['styles'], $prefix);
    }

    if ($this->aggregateAssets) {
      // Aggregate and store assets
      $this->fs->cacheAssets($files, $key);

      // Keep track of which libraries have been cached in case they are updated
      $this->h5pF->saveCachedAssets($key, $dependencies);
    }

    return $files;
  }

  private static function getDependenciesHash(&$dependencies) {
    // Build hash of dependencies
    $toHash = array();

    // Use unique identifier for each library version
    foreach ($dependencies as $dep) {
      $toHash[] = "{$dep['machineName']}-{$dep['majorVersion']}.{$dep['minorVersion']}.{$dep['patchVersion']}";
    }

    // Sort in case the same dependencies comes in a different order
    sort($toHash);

    // Calculate hash sum
    return hash('sha1', implode('', $toHash));
  }

  /**
   * Load library semantics.
   *
   * @param $name
   * @param $majorVersion
   * @param $minorVersion
   * @return string
   */
  public function loadLibrarySemantics($name, $majorVersion, $minorVersion) {
    $semantics = NULL;
    if (isset($this->h5pD)) {
      // Try to load from dev lib
      $semantics = $this->h5pD->getSemantics($name, $majorVersion, $minorVersion);
    }

    if ($semantics === NULL) {
      // Try to load from DB.
      $semantics = $this->h5pF->loadLibrarySemantics($name, $majorVersion, $minorVersion);
    }

    if ($semantics !== NULL) {
      $semantics = json_decode($semantics);
      $this->h5pF->alterLibrarySemantics($semantics, $name, $majorVersion, $minorVersion);
    }

    return $semantics;
  }

  /**
   * Load library.
   *
   * @param $name
   * @param $majorVersion
   * @param $minorVersion
   * @return array or null.
   */
  public function loadLibrary($name, $majorVersion, $minorVersion) {
    $library = NULL;
    if (isset($this->h5pD)) {
      // Try to load from dev
      $library = $this->h5pD->getLibrary($name, $majorVersion, $minorVersion);
      if ($library !== NULL) {
        $library['semantics'] = $this->h5pD->getSemantics($name, $majorVersion, $minorVersion);
      }
    }

    if ($library === NULL) {
      // Try to load from DB.
      $library = $this->h5pF->loadLibrary($name, $majorVersion, $minorVersion);
    }

    return $library;
  }

  /**
   * Deletes a library
   *
   * @param stdClass $libraryId
   */
  public function deleteLibrary($libraryId) {
    $this->h5pF->deleteLibrary($libraryId);
  }

  /**
   * Recursive. Goes through the dependency tree for the given library and
   * adds all the dependencies to the given array in a flat format.
   *
   * @param $dependencies
   * @param array $library To find all dependencies for.
   * @param int $nextWeight An integer determining the order of the libraries
   *  when they are loaded
   * @param bool $editor Used internally to force all preloaded sub dependencies
   *  of an editor dependency to be editor dependencies.
   * @return int
   */
  public function findLibraryDependencies(&$dependencies, $library, $nextWeight = 1, $editor = FALSE) {
    foreach (array('dynamic', 'preloaded', 'editor') as $type) {
      $property = $type . 'Dependencies';
      if (!isset($library[$property])) {
        continue; // Skip, no such dependencies.
      }

      if ($type === 'preloaded' && $editor === TRUE) {
        // All preloaded dependencies of an editor library is set to editor.
        $type = 'editor';
      }

      foreach ($library[$property] as $dependency) {
        $dependencyKey = $type . '-' . $dependency['machineName'];
        if (isset($dependencies[$dependencyKey]) === TRUE) {
          continue; // Skip, already have this.
        }

        $dependencyLibrary = $this->loadLibrary($dependency['machineName'], $dependency['majorVersion'], $dependency['minorVersion']);
        if ($dependencyLibrary) {
          $dependencies[$dependencyKey] = array(
            'library' => $dependencyLibrary,
            'type' => $type
          );
          $nextWeight = $this->findLibraryDependencies($dependencies, $dependencyLibrary, $nextWeight, $type === 'editor');
          $dependencies[$dependencyKey]['weight'] = $nextWeight++;
        }
        else {
          // This site is missing a dependency!
          $this->h5pF->setErrorMessage($this->h5pF->t('Missing dependency @dep required by @lib.', array('@dep' => H5PCore::libraryToString($dependency), '@lib' => H5PCore::libraryToString($library))), 'missing-library-dependency');
        }
      }
    }
    return $nextWeight;
  }

  /**
   * Check if a library is of the version we're looking for
   *
   * Same version means that the majorVersion and minorVersion is the same
   *
   * @param array $library
   *  Data from library.json
   * @param array $dependency
   *  Definition of what library we're looking for
   * @return boolean
   *  TRUE if the library is the same version as the dependency
   *  FALSE otherwise
   */
  public function isSameVersion($library, $dependency) {
    if ($library['machineName'] != $dependency['machineName']) {
      return FALSE;
    }
    if ($library['majorVersion'] != $dependency['majorVersion']) {
      return FALSE;
    }
    if ($library['minorVersion'] != $dependency['minorVersion']) {
      return FALSE;
    }
    return TRUE;
  }

  /**
   * Recursive function for removing directories.
   *
   * @param string $dir
   *  Path to the directory we'll be deleting
   * @return boolean
   *  Indicates if the directory existed.
   */
  public static function deleteFileTree($dir) {
    if (!is_dir($dir)) {
      return false;
    }
    if (is_link($dir)) {
      // Do not traverse and delete linked content, simply unlink.
      unlink($dir);
      return;
    }
    $files = array_diff(scandir($dir), array('.','..'));
    foreach ($files as $file) {
      $filepath = "$dir/$file";
      // Note that links may resolve as directories
      if (!is_dir($filepath) || is_link($filepath)) {
        // Unlink files and links
        unlink($filepath);
      }
      else {
        // Traverse subdir and delete files
        self::deleteFileTree($filepath);
      }
    }
    return rmdir($dir);
  }

  /**
   * Writes library data as string on the form {machineName} {majorVersion}.{minorVersion}
   *
   * @param array $library
   *  With keys machineName, majorVersion and minorVersion
   * @param boolean $folderName
   *  Use hyphen instead of space in returned string.
   * @return string
   *  On the form {machineName} {majorVersion}.{minorVersion}
   */
  public static function libraryToString($library, $folderName = FALSE) {
    return (isset($library['machineName']) ? $library['machineName'] : $library['name']) . ($folderName ? '-' : ' ') . $library['majorVersion'] . '.' . $library['minorVersion'];
  }

  /**
   * Parses library data from a string on the form {machineName} {majorVersion}.{minorVersion}
   *
   * @param string $libraryString
   *  On the form {machineName} {majorVersion}.{minorVersion}
   * @return array|FALSE
   *  With keys machineName, majorVersion and minorVersion.
   *  Returns FALSE only if string is not parsable in the normal library
   *  string formats "Lib.Name-x.y" or "Lib.Name x.y"
   */
  public static function libraryFromString($libraryString) {
    $re = '/^([\w0-9\-\.]{1,255})[\-\ ]([0-9]{1,5})\.([0-9]{1,5})$/i';
    $matches = array();
    $res = preg_match($re, $libraryString, $matches);
    if ($res) {
      return array(
        'machineName' => $matches[1],
        'majorVersion' => $matches[2],
        'minorVersion' => $matches[3]
      );
    }
    return FALSE;
  }

  /**
   * Determine the correct embed type to use.
   *
   * @param $contentEmbedType
   * @param $libraryEmbedTypes
   * @return string 'div' or 'iframe'.
   */
  public static function determineEmbedType($contentEmbedType, $libraryEmbedTypes) {
    // Detect content embed type
    $embedType = strpos(strtolower($contentEmbedType), 'div') !== FALSE ? 'div' : 'iframe';

    if ($libraryEmbedTypes !== NULL && $libraryEmbedTypes !== '') {
      // Check that embed type is available for library
      $embedTypes = strtolower($libraryEmbedTypes);
      if (strpos($embedTypes, $embedType) === FALSE) {
        // Not available, pick default.
        $embedType = strpos($embedTypes, 'div') !== FALSE ? 'div' : 'iframe';
      }
    }

    return $embedType;
  }

  /**
   * Get the absolute version for the library as a human readable string.
   *
   * @param object $library
   * @return string
   */
  public static function libraryVersion($library) {
    return $library->major_version . '.' . $library->minor_version . '.' . $library->patch_version;
  }

  /**
   * Determine which versions content with the given library can be upgraded to.
   *
   * @param object $library
   * @param array $versions
   * @return array
   */
  public function getUpgrades($library, $versions) {
   $upgrades = array();

   foreach ($versions as $upgrade) {
     if ($upgrade->major_version > $library->major_version || $upgrade->major_version === $library->major_version && $upgrade->minor_version > $library->minor_version) {
       $upgrades[$upgrade->id] = H5PCore::libraryVersion($upgrade);
     }
   }

   return $upgrades;
  }

  /**
   * Converts all the properties of the given object or array from
   * snake_case to camelCase. Useful after fetching data from the database.
   *
   * Note that some databases does not support camelCase.
   *
   * @param mixed $arr input
   * @param boolean $obj return object
   * @return mixed object or array
   */
  public static function snakeToCamel($arr, $obj = false) {
    $newArr = array();

    foreach ($arr as $key => $val) {
      $next = -1;
      while (($next = strpos($key, '_', $next + 1)) !== FALSE) {
        $key = substr_replace($key, strtoupper($key{$next + 1}), $next, 2);
      }

      $newArr[$key] = $val;
    }

    return $obj ? (object) $newArr : $newArr;
  }

  /**
   * Detects if the site was accessed from localhost,
   * through a local network or from the internet.
   */
  public function detectSiteType() {
    $type = $this->h5pF->getOption('site_type', 'local');

    // Determine remote/visitor origin
    if ($type === 'network' ||
        ($type === 'local' &&
         isset($_SERVER['REMOTE_ADDR']) &&
         !preg_match('/^localhost$|^127(?:\.[0-9]+){0,2}\.[0-9]+$|^(?:0*\:)*?:?0*1$/i', $_SERVER['REMOTE_ADDR']))) {
      if (isset($_SERVER['REMOTE_ADDR']) && filter_var($_SERVER['REMOTE_ADDR'], FILTER_VALIDATE_IP, FILTER_FLAG_NO_PRIV_RANGE)) {
        // Internet
        $this->h5pF->setOption('site_type', 'internet');
      }
      elseif ($type === 'local') {
        // Local network
        $this->h5pF->setOption('site_type', 'network');
      }
    }
  }

  /**
   * Get a list of installed libraries, different minor versions will
   * return separate entries.
   *
   * @return array
   *  A distinct array of installed libraries
   */
  public function getLibrariesInstalled() {
    $librariesInstalled = array();
    $libs = $this->h5pF->loadLibraries();

    foreach($libs as $libName => $library) {
      foreach($library as $libVersion) {
        $librariesInstalled[$libName.' '.$libVersion->major_version.'.'.$libVersion->minor_version] = $libVersion->patch_version;
      }
    }

    return $librariesInstalled;
  }

  /**
   * Easy way to combine similar data sets.
   *
   * @param array $inputs Multiple arrays with data
   * @return array
   */
  public function combineArrayValues($inputs) {
    $results = array();
    foreach ($inputs as $index => $values) {
      foreach ($values as $key => $value) {
        $results[$key][$index] = $value;
      }
    }
    return $results;
  }

  /**
   * Communicate with H5P.org and get content type cache. Each platform
   * implementation is responsible for invoking this, eg using cron
   *
   * @param bool $fetchingDisabled
   *
   * @return bool|object Returns endpoint data if found, otherwise FALSE
   */
  public function fetchLibrariesMetadata($fetchingDisabled = FALSE) {
    // Gather data
    $uuid = $this->h5pF->getOption('site_uuid', '');
    $platform = $this->h5pF->getPlatformInfo();
    $registrationData = array(
      'uuid' => $uuid,
      'platform_name' => $platform['name'],
      'platform_version' => $platform['version'],
      'h5p_version' => $platform['h5pVersion'],
      'disabled' => $fetchingDisabled ? 1 : 0,
      'local_id' => hash('crc32', $this->fullPluginPath),
      'type' => $this->h5pF->getOption('site_type', 'local'),
      'core_api_version' => H5PCore::$coreApi['majorVersion'] . '.' .
                            H5PCore::$coreApi['minorVersion']
    );

    // Register site if it is not registered
    if (empty($uuid)) {
      $registration = $this->h5pF->fetchExternalData(H5PHubEndpoints::createURL(H5PHubEndpoints::SITES), $registrationData);

      // Failed retrieving uuid
      if (!$registration) {
        $errorMessage = $this->h5pF->t('Site could not be registered with the hub. Please contact your site administrator.');
        $this->h5pF->setErrorMessage($errorMessage);
        $this->h5pF->setErrorMessage(
          $this->h5pF->t('The H5P Hub has been disabled until this problem can be resolved. You may still upload libraries through the "H5P Libraries" page.'),
          'registration-failed-hub-disabled'
        );
        return FALSE;
      }

      // Successfully retrieved new uuid
      $json = json_decode($registration);
      $registrationData['uuid'] = $json->uuid;
      $this->h5pF->setOption('site_uuid', $json->uuid);
      $this->h5pF->setInfoMessage(
        $this->h5pF->t('Your site was successfully registered with the H5P Hub.')
      );
      // TODO: Uncomment when key is once again available in H5P Settings
//      $this->h5pF->setInfoMessage(
//        $this->h5pF->t('You have been provided a unique key that identifies you with the Hub when receiving new updates. The key is available for viewing in the "H5P Settings" page.')
//      );
    }

    if ($this->h5pF->getOption('send_usage_statistics', TRUE)) {
      $siteData = array_merge(
        $registrationData,
        array(
          'num_authors' => $this->h5pF->getNumAuthors(),
          'libraries'   => json_encode($this->combineArrayValues(array(
            'patch'            => $this->getLibrariesInstalled(),
            'content'          => $this->h5pF->getLibraryContentCount(),
            'loaded'           => $this->h5pF->getLibraryStats('library'),
            'created'          => $this->h5pF->getLibraryStats('content create'),
            'createdUpload'    => $this->h5pF->getLibraryStats('content create upload'),
            'deleted'          => $this->h5pF->getLibraryStats('content delete'),
            'resultViews'      => $this->h5pF->getLibraryStats('results content'),
            'shortcodeInserts' => $this->h5pF->getLibraryStats('content shortcode insert')
          )))
        )
      );
    }
    else {
      $siteData = $registrationData;
    }

    $result = $this->updateContentTypeCache($siteData);

    // No data received
    if (!$result || empty($result)) {
      return FALSE;
    }

    // Handle libraries metadata
    if (isset($result->libraries)) {
      foreach ($result->libraries as $library) {
        if (isset($library->tutorialUrl) && isset($library->machineName)) {
          $this->h5pF->setLibraryTutorialUrl($library->machineNamee, $library->tutorialUrl);
        }
      }
    }

    return $result;
  }

  /**
   * Create representation of display options as int
   *
   * @param array $sources
   * @param int $current
   * @return int
   */
  public function getStorableDisplayOptions(&$sources, $current) {
    // Download - force setting it if always on or always off
    $download = $this->h5pF->getOption(self::DISPLAY_OPTION_DOWNLOAD, H5PDisplayOptionBehaviour::ALWAYS_SHOW);
    if ($download == H5PDisplayOptionBehaviour::ALWAYS_SHOW ||
        $download == H5PDisplayOptionBehaviour::NEVER_SHOW) {
      $sources[self::DISPLAY_OPTION_DOWNLOAD] = ($download == H5PDisplayOptionBehaviour::ALWAYS_SHOW);
    }

    // Embed - force setting it if always on or always off
    $embed = $this->h5pF->getOption(self::DISPLAY_OPTION_EMBED, H5PDisplayOptionBehaviour::ALWAYS_SHOW);
    if ($embed == H5PDisplayOptionBehaviour::ALWAYS_SHOW ||
        $embed == H5PDisplayOptionBehaviour::NEVER_SHOW) {
      $sources[self::DISPLAY_OPTION_EMBED] = ($embed == H5PDisplayOptionBehaviour::ALWAYS_SHOW);
    }

    foreach (H5PCore::$disable as $bit => $option) {
      if (!isset($sources[$option]) || !$sources[$option]) {
        $current |= $bit; // Disable
      }
      else {
        $current &= ~$bit; // Enable
      }
    }
    return $current;
  }

  /**
   * Determine display options visibility and value on edit
   *
   * @param int $disable
   * @return array
   */
  public function getDisplayOptionsForEdit($disable = NULL) {
    $display_options = array();

    $current_display_options = $disable === NULL ? array() : $this->getDisplayOptionsAsArray($disable);

    if ($this->h5pF->getOption(self::DISPLAY_OPTION_FRAME, TRUE)) {
      $display_options[self::DISPLAY_OPTION_FRAME] =
        isset($current_display_options[self::DISPLAY_OPTION_FRAME]) ?
        $current_display_options[self::DISPLAY_OPTION_FRAME] :
        TRUE;

      // Download
      $export = $this->h5pF->getOption(self::DISPLAY_OPTION_DOWNLOAD, H5PDisplayOptionBehaviour::ALWAYS_SHOW);
      if ($export == H5PDisplayOptionBehaviour::CONTROLLED_BY_AUTHOR_DEFAULT_ON ||
          $export == H5PDisplayOptionBehaviour::CONTROLLED_BY_AUTHOR_DEFAULT_OFF) {
        $display_options[self::DISPLAY_OPTION_DOWNLOAD] =
          isset($current_display_options[self::DISPLAY_OPTION_DOWNLOAD]) ?
          $current_display_options[self::DISPLAY_OPTION_DOWNLOAD] :
          ($export == H5PDisplayOptionBehaviour::CONTROLLED_BY_AUTHOR_DEFAULT_ON);
      }

      // Embed
      $embed = $this->h5pF->getOption(self::DISPLAY_OPTION_EMBED, H5PDisplayOptionBehaviour::ALWAYS_SHOW);
      if ($embed == H5PDisplayOptionBehaviour::CONTROLLED_BY_AUTHOR_DEFAULT_ON ||
          $embed == H5PDisplayOptionBehaviour::CONTROLLED_BY_AUTHOR_DEFAULT_OFF) {
        $display_options[self::DISPLAY_OPTION_EMBED] =
          isset($current_display_options[self::DISPLAY_OPTION_EMBED]) ?
          $current_display_options[self::DISPLAY_OPTION_EMBED] :
          ($embed == H5PDisplayOptionBehaviour::CONTROLLED_BY_AUTHOR_DEFAULT_ON);
      }

      // Copyright
      if ($this->h5pF->getOption(self::DISPLAY_OPTION_COPYRIGHT, TRUE)) {
        $display_options[self::DISPLAY_OPTION_COPYRIGHT] =
          isset($current_display_options[self::DISPLAY_OPTION_COPYRIGHT]) ?
          $current_display_options[self::DISPLAY_OPTION_COPYRIGHT] :
          TRUE;
      }
    }

    return $display_options;
  }

  /**
   * Helper function used to figure out embed & download behaviour
   *
   * @param string $option_name
   * @param H5PPermission $permission
   * @param int $id
   * @param bool &$value
   */
  private function setDisplayOptionOverrides($option_name, $permission, $id, &$value) {
    $behaviour = $this->h5pF->getOption($option_name, H5PDisplayOptionBehaviour::ALWAYS_SHOW);
    // If never show globally, force hide
    if ($behaviour == H5PDisplayOptionBehaviour::NEVER_SHOW) {
      $value = false;
    }
    elseif ($behaviour == H5PDisplayOptionBehaviour::ALWAYS_SHOW) {
      // If always show or permissions say so, force show
      $value = true;
    }
    elseif ($behaviour == H5PDisplayOptionBehaviour::CONTROLLED_BY_PERMISSIONS) {
      $value = $this->h5pF->hasPermission($permission, $id);
    }
  }

  /**
   * Determine display option visibility when viewing H5P
   *
   * @param int $display_options
   * @param int  $id Might be content id or user id.
   * Depends on what the platform needs to be able to determine permissions.
   * @return array
   */
  public function getDisplayOptionsForView($disable, $id) {
    $display_options = $this->getDisplayOptionsAsArray($disable);

    if ($this->h5pF->getOption(self::DISPLAY_OPTION_FRAME, TRUE) == FALSE) {
      $display_options[self::DISPLAY_OPTION_FRAME] = false;
    }
    else {
      $this->setDisplayOptionOverrides(self::DISPLAY_OPTION_DOWNLOAD, H5PPermission::DOWNLOAD_H5P, $id, $display_options[self::DISPLAY_OPTION_DOWNLOAD]);
      $this->setDisplayOptionOverrides(self::DISPLAY_OPTION_EMBED, H5PPermission::EMBED_H5P, $id, $display_options[self::DISPLAY_OPTION_EMBED]);

      if ($this->h5pF->getOption(self::DISPLAY_OPTION_COPYRIGHT, TRUE) == FALSE) {
        $display_options[self::DISPLAY_OPTION_COPYRIGHT] = false;
      }
    }

    return $display_options;
  }

  /**
   * Convert display options as single byte to array
   *
   * @param int $disable
   * @return array
   */
  private function getDisplayOptionsAsArray($disable) {
    return array(
      self::DISPLAY_OPTION_FRAME => !($disable & H5PCore::DISABLE_FRAME),
      self::DISPLAY_OPTION_DOWNLOAD => !($disable & H5PCore::DISABLE_DOWNLOAD),
      self::DISPLAY_OPTION_EMBED => !($disable & H5PCore::DISABLE_EMBED),
      self::DISPLAY_OPTION_COPYRIGHT => !($disable & H5PCore::DISABLE_COPYRIGHT),
      self::DISPLAY_OPTION_ABOUT => !!$this->h5pF->getOption(self::DISPLAY_OPTION_ABOUT, TRUE),
    );
  }

  /**
   * Small helper for getting the library's ID.
   *
   * @param array $library
   * @param string [$libString]
   * @return int Identifier, or FALSE if non-existent
   */
  public function getLibraryId($library, $libString = NULL) {
    if (!$libString) {
      $libString = self::libraryToString($library);
    }

    if (!isset($libraryIdMap[$libString])) {
      $libraryIdMap[$libString] = $this->h5pF->getLibraryId($library['machineName'], $library['majorVersion'], $library['minorVersion']);
    }

    return $libraryIdMap[$libString];
  }

  /**
   * Convert strings of text into simple kebab case slugs.
   * Very useful for readable urls etc.
   *
   * @param string $input
   * @return string
   */
  public static function slugify($input) {
    // Down low
    $input = strtolower($input);

    // Replace common chars
    $input = str_replace(
      array('æ',  'ø',  'ö', 'ó', 'ô', 'Ò',  'Õ', 'Ý', 'ý', 'ÿ', 'ā', 'ă', 'ą', 'œ', 'å', 'ä', 'á', 'à', 'â', 'ã', 'ç', 'ć', 'ĉ', 'ċ', 'č', 'é', 'è', 'ê', 'ë', 'í', 'ì', 'î', 'ï', 'ú', 'ñ', 'ü', 'ù', 'û', 'ß',  'ď', 'đ', 'ē', 'ĕ', 'ė', 'ę', 'ě', 'ĝ', 'ğ', 'ġ', 'ģ', 'ĥ', 'ħ', 'ĩ', 'ī', 'ĭ', 'į', 'ı', 'ĳ',  'ĵ', 'ķ', 'ĺ', 'ļ', 'ľ', 'ŀ', 'ł', 'ń', 'ņ', 'ň', 'ŉ', 'ō', 'ŏ', 'ő', 'ŕ', 'ŗ', 'ř', 'ś', 'ŝ', 'ş', 'š', 'ţ', 'ť', 'ŧ', 'ũ', 'ū', 'ŭ', 'ů', 'ű', 'ų', 'ŵ', 'ŷ', 'ź', 'ż', 'ž', 'ſ', 'ƒ', 'ơ', 'ư', 'ǎ', 'ǐ', 'ǒ', 'ǔ', 'ǖ', 'ǘ', 'ǚ', 'ǜ', 'ǻ', 'ǽ',  'ǿ'),
      array('ae', 'oe', 'o', 'o', 'o', 'oe', 'o', 'o', 'y', 'y', 'y', 'a', 'a', 'a', 'a', 'a', 'a', 'a', 'a', 'a', 'c', 'c', 'c', 'c', 'c', 'e', 'e', 'e', 'e', 'i', 'i', 'i', 'i', 'u', 'n', 'u', 'u', 'u', 'es', 'd', 'd', 'e', 'e', 'e', 'e', 'e', 'g', 'g', 'g', 'g', 'h', 'h', 'i', 'i', 'i', 'i', 'i', 'ij', 'j', 'k', 'l', 'l', 'l', 'l', 'l', 'n', 'n', 'n', 'n', 'o', 'o', 'o', 'r', 'r', 'r', 's', 's', 's', 's', 't', 't', 't', 'u', 'u', 'u', 'u', 'u', 'u', 'w', 'y', 'z', 'z', 'z', 's', 'f', 'o', 'u', 'a', 'i', 'o', 'u', 'u', 'u', 'u', 'u', 'a', 'ae', 'oe'),
      $input);

    // Replace everything else
    $input = preg_replace('/[^a-z0-9]/', '-', $input);

    // Prevent double hyphen
    $input = preg_replace('/-{2,}/', '-', $input);

    // Prevent hyphen in beginning or end
    $input = trim($input, '-');

    // Prevent to long slug
    if (strlen($input) > 91) {
      $input = substr($input, 0, 92);
    }

    // Prevent empty slug
    if ($input === '') {
      $input = 'interactive';
    }

    return $input;
  }

  /**
   * Makes it easier to print response when AJAX request succeeds.
   *
   * @param mixed $data
   * @since 1.6.0
   */
  public static function ajaxSuccess($data = NULL, $only_data = FALSE) {
    $response = array(
      'success' => TRUE
    );
    if ($data !== NULL) {
      $response['data'] = $data;

      // Pass data flatly to support old methods
      if ($only_data) {
        $response = $data;
      }
    }
    self::printJson($response);
  }

  /**
   * Makes it easier to print response when AJAX request fails.
   * Will exit after printing error.
   *
   * @param string $message A human readable error message
   * @param string $error_code An machine readable error code that a client
   * should be able to interpret
   * @param null|int $status_code Http response code
   * @param array [$details=null] Better description of the error and possible which action to take
   * @since 1.6.0
   */
  public static function ajaxError($message = NULL, $error_code = NULL, $status_code = NULL, $details = NULL) {
    $response = array(
      'success' => FALSE
    );
    if ($message !== NULL) {
      $response['message'] = $message;
    }

    if ($error_code !== NULL) {
      $response['errorCode'] = $error_code;
    }

    if ($details !== NULL) {
      $response['details'] = $details;
    }

    self::printJson($response, $status_code);
  }

  /**
   * Print JSON headers with UTF-8 charset and json encode response data.
   * Makes it easier to respond using JSON.
   *
   * @param mixed $data
   * @param null|int $status_code Http response code
   */
  private static function printJson($data, $status_code = NULL) {
    header('Cache-Control: no-cache');
    header('Content-type: application/json; charset=utf-8');
    print json_encode($data);
  }

  /**
   * Get a new H5P security token for the given action.
   *
   * @param string $action
   * @return string token
   */
  public static function createToken($action) {
    // Create and return token
    return self::hashToken($action, self::getTimeFactor());
  }

  /**
   * Create a time based number which is unique for each 12 hour.
   * @return int
   */
  private static function getTimeFactor() {
    return ceil(time() / (86400 / 2));
  }

  /**
   * Generate a unique hash string based on action, time and token
   *
   * @param string $action
   * @param int $time_factor
   * @return string
   */
  private static function hashToken($action, $time_factor) {
    if (!isset($_SESSION['h5p_token'])) {
      // Create an unique key which is used to create action tokens for this session.
      if (function_exists('random_bytes')) {
        $_SESSION['h5p_token'] = base64_encode(random_bytes(15));
      }
      else if (function_exists('openssl_random_pseudo_bytes')) {
        $_SESSION['h5p_token'] = base64_encode(openssl_random_pseudo_bytes(15));
      }
      else {
        $_SESSION['h5p_token'] = uniqid('', TRUE);
      }
    }

    // Create hash and return
    return substr(hash('md5', $action . $time_factor . $_SESSION['h5p_token']), -16, 13);
  }

  /**
   * Verify if the given token is valid for the given action.
   *
   * @param string $action
   * @param string $token
   * @return boolean valid token
   */
  public static function validToken($action, $token) {
    // Get the timefactor
    $time_factor = self::getTimeFactor();

    // Check token to see if it's valid
    return $token === self::hashToken($action, $time_factor) || // Under 12 hours
           $token === self::hashToken($action, $time_factor - 1); // Between 12-24 hours
  }

  /**
   * Update content type cache
   *
   * @param object $postData Data sent to the hub
   *
   * @return bool|object Returns endpoint data if found, otherwise FALSE
   */
  public function updateContentTypeCache($postData = NULL) {
    $interface = $this->h5pF;

    // Make sure data is sent!
    if (!isset($postData) || !isset($postData['uuid'])) {
      return $this->fetchLibrariesMetadata();
    }

    $postData['current_cache'] = $this->h5pF->getOption('content_type_cache_updated_at', 0);

    $data = $interface->fetchExternalData(H5PHubEndpoints::createURL(H5PHubEndpoints::CONTENT_TYPES), $postData);

    if (! $this->h5pF->getOption('hub_is_enabled', TRUE)) {
      return TRUE;
    }

    // No data received
    if (!$data) {
      $interface->setErrorMessage(
        $interface->t("Couldn't communicate with the H5P Hub. Please try again later."),
        'failed-communicationg-with-hub'
      );
      return FALSE;
    }

    $json = json_decode($data);

    // No libraries received
    if (!isset($json->contentTypes) || empty($json->contentTypes)) {
      $interface->setErrorMessage(
        $interface->t('No content types were received from the H5P Hub. Please try again later.'),
        'no-content-types-from-hub'
      );
      return FALSE;
    }

    // Replace content type cache
    $interface->replaceContentTypeCache($json);

    // Inform of the changes and update timestamp
    $interface->setInfoMessage($interface->t('Library cache was successfully updated!'));
    $interface->setOption('content_type_cache_updated_at', time());
    return $data;
  }

  /**
   * Check if the current server setup is valid and set error messages
   *
   * @return object Setup object with errors and disable hub properties
   */
  public function checkSetupErrorMessage() {
    $setup = (object) array(
      'errors' => array(),
      'disable_hub' => FALSE
    );

    if (!class_exists('ZipArchive')) {
      $setup->errors[] = $this->h5pF->t('Your PHP version does not support ZipArchive.');
      $setup->disable_hub = TRUE;
    }

    if (!extension_loaded('mbstring')) {
      $setup->errors[] = $this->h5pF->t(
        'The mbstring PHP extension is not loaded. H5P needs this to function properly'
      );
      $setup->disable_hub = TRUE;
    }

    // Check php version >= 5.2
    $php_version = explode('.', phpversion());
    if ($php_version[0] < 5 || ($php_version[0] === 5 && $php_version[1] < 2)) {
      $setup->errors[] = $this->h5pF->t('Your PHP version is outdated. H5P requires version 5.2 to function properly. Version 5.6 or later is recommended.');
      $setup->disable_hub = TRUE;
    }

    // Check write access
    if (!$this->fs->hasWriteAccess()) {
      $setup->errors[] = $this->h5pF->t('A problem with the server write access was detected. Please make sure that your server can write to your data folder.');
      $setup->disable_hub = TRUE;
    }

    $max_upload_size = self::returnBytes(ini_get('upload_max_filesize'));
    $max_post_size   = self::returnBytes(ini_get('post_max_size'));
    $byte_threshold  = 5000000; // 5MB
    if ($max_upload_size < $byte_threshold) {
      $setup->errors[] =
        $this->h5pF->t('Your PHP max upload size is quite small. With your current setup, you may not upload files larger than %number MB. This might be a problem when trying to upload H5Ps, images and videos. Please consider to increase it to more than 5MB.', array('%number' => number_format($max_upload_size / 1024 / 1024, 2, '.', ' ')));
    }

    if ($max_post_size < $byte_threshold) {
      $setup->errors[] =
        $this->h5pF->t('Your PHP max post size is quite small. With your current setup, you may not upload files larger than %number MB. This might be a problem when trying to upload H5Ps, images and videos. Please consider to increase it to more than 5MB', array('%number' => number_format($max_upload_size / 1024 / 1024, 2, '.', ' ')));
    }

    if ($max_upload_size > $max_post_size) {
      $setup->errors[] =
        $this->h5pF->t('Your PHP max upload size is bigger than your max post size. This is known to cause issues in some installations.');
    }

    // Check SSL
    if (!extension_loaded('openssl')) {
      $setup->errors[] =
        $this->h5pF->t('Your server does not have SSL enabled. SSL should be enabled to ensure a secure connection with the H5P hub.');
      $setup->disable_hub = TRUE;
    }

    return $setup;
  }

  /**
   * Check that all H5P requirements for the server setup is met.
   */
  public function checkSetupForRequirements() {
    $setup = $this->checkSetupErrorMessage();

    $this->h5pF->setOption('hub_is_enabled', !$setup->disable_hub);
    if (!empty($setup->errors)) {
      foreach ($setup->errors as $err) {
        $this->h5pF->setErrorMessage($err);
      }
    }

    if ($setup->disable_hub) {
      // Inform how to re-enable hub
      $this->h5pF->setErrorMessage(
        $this->h5pF->t('H5P hub communication has been disabled because one or more H5P requirements failed.')
      );
      $this->h5pF->setErrorMessage(
        $this->h5pF->t('When you have revised your server setup you may re-enable H5P hub communication in H5P Settings.')
      );
    }
  }

  /**
   * Return bytes from php_ini string value
   *
   * @param string $val
   *
   * @return int|string
   */
  public static function returnBytes($val) {
    $val  = trim($val);
    $last = strtolower($val[strlen($val) - 1]);
    $bytes = (int) $val;

    switch ($last) {
      case 'g':
        $bytes *= 1024;
      case 'm':
        $bytes *= 1024;
      case 'k':
        $bytes *= 1024;
    }

    return $bytes;
  }

  /**
   * Check if the current user has permission to update and install new
   * libraries.
   *
   * @param bool [$set] Optional, sets the permission
   * @return bool
   */
  public function mayUpdateLibraries($set = null) {
    static $can;

    if ($set !== null) {
      // Use value set
      $can = $set;
    }

    if ($can === null) {
      // Ask our framework
      $can = $this->h5pF->mayUpdateLibraries();
    }

    return $can;
  }

  /**
   * Provide localization for the Core JS
   * @return array
   */
  public function getLocalization() {
    return array(
      'fullscreen' => $this->h5pF->t('Fullscreen'),
      'disableFullscreen' => $this->h5pF->t('Disable fullscreen'),
      'download' => $this->h5pF->t('Download'),
      'copyrights' => $this->h5pF->t('Rights of use'),
      'embed' => $this->h5pF->t('Embed'),
      'size' => $this->h5pF->t('Size'),
      'showAdvanced' => $this->h5pF->t('Show advanced'),
      'hideAdvanced' => $this->h5pF->t('Hide advanced'),
      'advancedHelp' => $this->h5pF->t('Include this script on your website if you want dynamic sizing of the embedded content:'),
      'copyrightInformation' => $this->h5pF->t('Rights of use'),
      'close' => $this->h5pF->t('Close'),
      'title' => $this->h5pF->t('Title'),
      'author' => $this->h5pF->t('Author'),
      'year' => $this->h5pF->t('Year'),
      'source' => $this->h5pF->t('Source'),
      'license' => $this->h5pF->t('License'),
      'thumbnail' => $this->h5pF->t('Thumbnail'),
      'noCopyrights' => $this->h5pF->t('No copyright information available for this content.'),
      'downloadDescription' => $this->h5pF->t('Download this content as a H5P file.'),
      'copyrightsDescription' => $this->h5pF->t('View copyright information for this content.'),
      'embedDescription' => $this->h5pF->t('View the embed code for this content.'),
      'h5pDescription' => $this->h5pF->t('Visit H5P.org to check out more cool content.'),
      'contentChanged' => $this->h5pF->t('This content has changed since you last used it.'),
      'startingOver' => $this->h5pF->t("You'll be starting over."),
      'by' => $this->h5pF->t('by'),
      'showMore' => $this->h5pF->t('Show more'),
      'showLess' => $this->h5pF->t('Show less'),
      'subLevel' => $this->h5pF->t('Sublevel'),
      'confirmDialogHeader' => $this->h5pF->t('Confirm action'),
      'confirmDialogBody' => $this->h5pF->t('Please confirm that you wish to proceed. This action is not reversible.'),
      'cancelLabel' => $this->h5pF->t('Cancel'),
      'confirmLabel' => $this->h5pF->t('Confirm'),
      'licenseU' => $this->h5pF->t('Undisclosed'),
      'licenseCCBY' => $this->h5pF->t('Attribution'),
      'licenseCCBYSA' => $this->h5pF->t('Attribution-ShareAlike'),
      'licenseCCBYND' => $this->h5pF->t('Attribution-NoDerivs'),
      'licenseCCBYNC' => $this->h5pF->t('Attribution-NonCommercial'),
      'licenseCCBYNCSA' => $this->h5pF->t('Attribution-NonCommercial-ShareAlike'),
      'licenseCCBYNCND' => $this->h5pF->t('Attribution-NonCommercial-NoDerivs'),
      'licenseCC40' => $this->h5pF->t('4.0 International'),
      'licenseCC30' => $this->h5pF->t('3.0 Unported'),
      'licenseCC25' => $this->h5pF->t('2.5 Generic'),
      'licenseCC20' => $this->h5pF->t('2.0 Generic'),
      'licenseCC10' => $this->h5pF->t('1.0 Generic'),
      'licenseGPL' => $this->h5pF->t('General Public License'),
      'licenseV3' => $this->h5pF->t('Version 3'),
      'licenseV2' => $this->h5pF->t('Version 2'),
      'licenseV1' => $this->h5pF->t('Version 1'),
      'licensePD' => $this->h5pF->t('Public Domain'),
      'licenseCC010' => $this->h5pF->t('CC0 1.0 Universal (CC0 1.0) Public Domain Dedication'),
      'licensePDM' => $this->h5pF->t('Public Domain Mark'),
      'licenseC' => $this->h5pF->t('Copyright')
    );
  }
}

/**
 * Functions for validating basic types from H5P library semantics.
 * @property bool allowedStyles
 */
class H5PContentValidator {
  public $h5pF;
  public $h5pC;
  private $typeMap, $libraries, $dependencies, $nextWeight;
  private static $allowed_styleable_tags = array('span', 'p', 'div','h1','h2','h3', 'td');

  /**
   * Constructor for the H5PContentValidator
   *
   * @param object $H5PFramework
   *  The frameworks implementation of the H5PFrameworkInterface
   * @param object $H5PCore
   *  The main H5PCore instance
   */
  public function __construct($H5PFramework, $H5PCore) {
    $this->h5pF = $H5PFramework;
    $this->h5pC = $H5PCore;
    $this->typeMap = array(
      'text' => 'validateText',
      'number' => 'validateNumber',
      'boolean' => 'validateBoolean',
      'list' => 'validateList',
      'group' => 'validateGroup',
      'file' => 'validateFile',
      'image' => 'validateImage',
      'video' => 'validateVideo',
      'audio' => 'validateAudio',
      'select' => 'validateSelect',
      'library' => 'validateLibrary',
    );
    $this->nextWeight = 1;

    // Keep track of the libraries we load to avoid loading it multiple times.
    $this->libraries = array();

    // Keep track of all dependencies for the given content.
    $this->dependencies = array();
  }

  /**
   * Get the flat dependency tree.
   *
   * @return array
   */
  public function getDependencies() {
    return $this->dependencies;
  }

  /**
   * Validate given text value against text semantics.
   * @param $text
   * @param $semantics
   */
  public function validateText(&$text, $semantics) {
    if (!is_string($text)) {
      $text = '';
    }
    if (isset($semantics->tags)) {
      // Not testing for empty array allows us to use the 4 defaults without
      // specifying them in semantics.
      $tags = array_merge(array('div', 'span', 'p', 'br'), $semantics->tags);

      // Add related tags for table etc.
      if (in_array('table', $tags)) {
        $tags = array_merge($tags, array('tr', 'td', 'th', 'colgroup', 'thead', 'tbody', 'tfoot'));
      }
      if (in_array('b', $tags) && ! in_array('strong', $tags)) {
        $tags[] = 'strong';
      }
      if (in_array('i', $tags) && ! in_array('em', $tags)) {
        $tags[] = 'em';
      }
      if (in_array('ul', $tags) || in_array('ol', $tags) && ! in_array('li', $tags)) {
        $tags[] = 'li';
      }
      if (in_array('del', $tags) || in_array('strike', $tags) && ! in_array('s', $tags)) {
        $tags[] = 's';
      }

      // Determine allowed style tags
      $stylePatterns = array();
      // All styles must be start to end patterns (^...$)
      if (isset($semantics->font)) {
        if (isset($semantics->font->size) && $semantics->font->size) {
          $stylePatterns[] = '/^font-size: *[0-9.]+(em|px|%) *;?$/i';
        }
        if (isset($semantics->font->family) && $semantics->font->family) {
          $stylePatterns[] = '/^font-family: *[-a-z0-9," ]+;?$/i';
        }
        if (isset($semantics->font->color) && $semantics->font->color) {
          $stylePatterns[] = '/^color: *(#[a-f0-9]{3}[a-f0-9]{3}?|rgba?\([0-9, ]+\)) *;?$/i';
        }
        if (isset($semantics->font->background) && $semantics->font->background) {
          $stylePatterns[] = '/^background-color: *(#[a-f0-9]{3}[a-f0-9]{3}?|rgba?\([0-9, ]+\)) *;?$/i';
        }
        if (isset($semantics->font->spacing) && $semantics->font->spacing) {
          $stylePatterns[] = '/^letter-spacing: *[0-9.]+(em|px|%) *;?$/i';
        }
        if (isset($semantics->font->height) && $semantics->font->height) {
          $stylePatterns[] = '/^line-height: *[0-9.]+(em|px|%|) *;?$/i';
        }
      }

      // Alignment is allowed for all wysiwyg texts
      $stylePatterns[] = '/^text-align: *(center|left|right);?$/i';

      // Strip invalid HTML tags.
      $text = $this->filter_xss($text, $tags, $stylePatterns);
    }
    else {
      // Filter text to plain text.
      $text = htmlspecialchars($text, ENT_QUOTES, 'UTF-8', FALSE);
    }

    // Check if string is within allowed length
    if (isset($semantics->maxLength)) {
      if (!extension_loaded('mbstring')) {
        $this->h5pF->setErrorMessage($this->h5pF->t('The mbstring PHP extension is not loaded. H5P need this to function properly'), 'mbstring-unsupported');
      }
      else {
        $text = mb_substr($text, 0, $semantics->maxLength);
      }
    }

    // Check if string is according to optional regexp in semantics
    if (!($text === '' && isset($semantics->optional) && $semantics->optional) && isset($semantics->regexp)) {
      // Escaping '/' found in patterns, so that it does not break regexp fencing.
      $pattern = '/' . str_replace('/', '\\/', $semantics->regexp->pattern) . '/';
      $pattern .= isset($semantics->regexp->modifiers) ? $semantics->regexp->modifiers : '';
      if (preg_match($pattern, $text) === 0) {
        // Note: explicitly ignore return value FALSE, to avoid removing text
        // if regexp is invalid...
        $this->h5pF->setErrorMessage($this->h5pF->t('Provided string is not valid according to regexp in semantics. (value: "%value", regexp: "%regexp")', array('%value' => $text, '%regexp' => $pattern)), 'semantics-invalid-according-regexp');
        $text = '';
      }
    }
  }

  /**
   * Validates content files
   *
   * @param string $contentPath
   *  The path containing content files to validate.
   * @param bool $isLibrary
   * @return bool TRUE if all files are valid
   * TRUE if all files are valid
   * FALSE if one or more files fail validation. Error message should be set accordingly by validator.
   */
  public function validateContentFiles($contentPath, $isLibrary = FALSE) {
    if ($this->h5pC->disableFileCheck === TRUE) {
      return TRUE;
    }

    // Scan content directory for files, recurse into sub directories.
    $files = array_diff(scandir($contentPath), array('.','..'));
    $valid = TRUE;
    $whitelist = $this->h5pF->getWhitelist($isLibrary, H5PCore::$defaultContentWhitelist, H5PCore::$defaultLibraryWhitelistExtras);

    $wl_regex = '/\.(' . preg_replace('/ +/i', '|', preg_quote($whitelist)) . ')$/i';

    foreach ($files as $file) {
      $filePath = $contentPath . DIRECTORY_SEPARATOR . $file;
      if (is_dir($filePath)) {
        $valid = $this->validateContentFiles($filePath, $isLibrary) && $valid;
      }
      else {
        // Snipped from drupal 6 "file_validate_extensions".  Using own code
        // to avoid 1. creating a file-like object just to test for the known
        // file name, 2. testing against a returned error array that could
        // never be more than 1 element long anyway, 3. recreating the regex
        // for every file.
        if (!extension_loaded('mbstring')) {
          $this->h5pF->setErrorMessage($this->h5pF->t('The mbstring PHP extension is not loaded. H5P need this to function properly'), 'mbstring-unsupported');
          $valid = FALSE;
        }
        else if (!preg_match($wl_regex, mb_strtolower($file))) {
          $this->h5pF->setErrorMessage($this->h5pF->t('File "%filename" not allowed. Only files with the following extensions are allowed: %files-allowed.', array('%filename' => $file, '%files-allowed' => $whitelist)), 'not-in-whitelist');
          $valid = FALSE;
        }
      }
    }
    return $valid;
  }

  /**
   * Validate given value against number semantics
   * @param $number
   * @param $semantics
   */
  public function validateNumber(&$number, $semantics) {
    // Validate that $number is indeed a number
    if (!is_numeric($number)) {
      $number = 0;
    }
    // Check if number is within valid bounds. Move within bounds if not.
    if (isset($semantics->min) && $number < $semantics->min) {
      $number = $semantics->min;
    }
    if (isset($semantics->max) && $number > $semantics->max) {
      $number = $semantics->max;
    }
    // Check if number is within allowed bounds even if step value is set.
    if (isset($semantics->step)) {
      $testNumber = $number - (isset($semantics->min) ? $semantics->min : 0);
      $rest = $testNumber % $semantics->step;
      if ($rest !== 0) {
        $number -= $rest;
      }
    }
    // Check if number has proper number of decimals.
    if (isset($semantics->decimals)) {
      $number = round($number, $semantics->decimals);
    }
  }

  /**
   * Validate given value against boolean semantics
   * @param $bool
   * @return bool
   */
  public function validateBoolean(&$bool) {
    return is_bool($bool);
  }

  /**
   * Validate select values
   * @param $select
   * @param $semantics
   */
  public function validateSelect(&$select, $semantics) {
    $optional = isset($semantics->optional) && $semantics->optional;
    $strict = FALSE;
    if (isset($semantics->options) && !empty($semantics->options)) {
      // We have a strict set of options to choose from.
      $strict = TRUE;
      $options = array();
      foreach ($semantics->options as $option) {
        $options[$option->value] = TRUE;
      }
    }

    if (isset($semantics->multiple) && $semantics->multiple) {
      // Multi-choice generates array of values. Test each one against valid
      // options, if we are strict.  First make sure we are working on an
      // array.
      if (!is_array($select)) {
        $select = array($select);
      }

      foreach ($select as $key => &$value) {
        if ($strict && !$optional && !isset($options[$value])) {
          $this->h5pF->setErrorMessage($this->h5pF->t('Invalid selected option in multi-select.'));
          unset($select[$key]);
        }
        else {
          $select[$key] = htmlspecialchars($value, ENT_QUOTES, 'UTF-8', FALSE);
        }
      }
    }
    else {
      // Single mode.  If we get an array in here, we chop off the first
      // element and use that instead.
      if (is_array($select)) {
        $select = $select[0];
      }

      if ($strict && !$optional && !isset($options[$select])) {
        $this->h5pF->setErrorMessage($this->h5pF->t('Invalid selected option in select.'));
        $select = $semantics->options[0]->value;
      }
      $select = htmlspecialchars($select, ENT_QUOTES, 'UTF-8', FALSE);
    }
  }

  /**
   * Validate given list value against list semantics.
   * Will recurse into validating each item in the list according to the type.
   * @param $list
   * @param $semantics
   */
  public function validateList(&$list, $semantics) {
    $field = $semantics->field;
    $function = $this->typeMap[$field->type];

    // Check that list is not longer than allowed length. We do this before
    // iterating to avoid unnecessary work.
    if (isset($semantics->max)) {
      array_splice($list, $semantics->max);
    }

    if (!is_array($list)) {
      $list = array();
    }

    // Validate each element in list.
    foreach ($list as $key => &$value) {
      if (!is_int($key)) {
        array_splice($list, $key, 1);
        continue;
      }
      $this->$function($value, $field);
      if ($value === NULL) {
        array_splice($list, $key, 1);
      }
    }

    if (count($list) === 0) {
      $list = NULL;
    }
  }

  /**
   * Validate a file like object, such as video, image, audio and file.
   * @param $file
   * @param $semantics
   * @param array $typeValidKeys
   */
  private function _validateFilelike(&$file, $semantics, $typeValidKeys = array()) {
    // Do not allow to use files from other content folders.
    $matches = array();
    if (preg_match($this->h5pC->relativePathRegExp, $file->path, $matches)) {
      $file->path = $matches[5];
    }

    // Remove temporary files suffix
    if (substr($file->path, -4, 4) === '#tmp') {
      $file->path = substr($file->path, 0, strlen($file->path) - 4);
    }

    // Make sure path and mime does not have any special chars
    $file->path = htmlspecialchars($file->path, ENT_QUOTES, 'UTF-8', FALSE);
    if (isset($file->mime)) {
      $file->mime = htmlspecialchars($file->mime, ENT_QUOTES, 'UTF-8', FALSE);
    }

    // Remove attributes that should not exist, they may contain JSON escape
    // code.
    $validKeys = array_merge(array('path', 'mime', 'copyright'), $typeValidKeys);
    if (isset($semantics->extraAttributes)) {
      $validKeys = array_merge($validKeys, $semantics->extraAttributes); // TODO: Validate extraAttributes
    }
    $this->filterParams($file, $validKeys);

    if (isset($file->width)) {
      $file->width = intval($file->width);
    }

    if (isset($file->height)) {
      $file->height = intval($file->height);
    }

    if (isset($file->codecs)) {
      $file->codecs = htmlspecialchars($file->codecs, ENT_QUOTES, 'UTF-8', FALSE);
    }

    if (isset($file->quality)) {
      if (!is_object($file->quality) || !isset($file->quality->level) || !isset($file->quality->label)) {
        unset($file->quality);
      }
      else {
        $this->filterParams($file->quality, array('level', 'label'));
        $file->quality->level = intval($file->quality->level);
        $file->quality->label = htmlspecialchars($file->quality->label, ENT_QUOTES, 'UTF-8', FALSE);
      }
    }

    if (isset($file->copyright)) {
      $this->validateGroup($file->copyright, $this->getCopyrightSemantics());
      // TODO: We'll need to do something here about getMetadataSemantics() if we change the widgets
    }
  }

  /**
   * Validate given file data
   * @param $file
   * @param $semantics
   */
  public function validateFile(&$file, $semantics) {
    $this->_validateFilelike($file, $semantics);
  }

  /**
   * Validate given image data
   * @param $image
   * @param $semantics
   */
  public function validateImage(&$image, $semantics) {
    $this->_validateFilelike($image, $semantics, array('width', 'height', 'originalImage'));
  }

  /**
   * Validate given video data
   * @param $video
   * @param $semantics
   */
  public function validateVideo(&$video, $semantics) {
    foreach ($video as &$variant) {
      $this->_validateFilelike($variant, $semantics, array('width', 'height', 'codecs', 'quality'));
    }
  }

  /**
   * Validate given audio data
   * @param $audio
   * @param $semantics
   */
  public function validateAudio(&$audio, $semantics) {
    foreach ($audio as &$variant) {
      $this->_validateFilelike($variant, $semantics);
    }
  }

  /**
   * Validate given group value against group semantics.
   * Will recurse into validating each group member.
   * @param $group
   * @param $semantics
   * @param bool $flatten
   */
  public function validateGroup(&$group, $semantics, $flatten = TRUE) {
    // Groups with just one field are compressed in the editor to only output
    // the child content. (Exemption for fake groups created by
    // "validateBySemantics" above)
    $function = null;
    $field = null;

    $isSubContent = isset($semantics->isSubContent) && $semantics->isSubContent === TRUE;

    if (count($semantics->fields) == 1 && $flatten && !$isSubContent) {
      $field = $semantics->fields[0];
      $function = $this->typeMap[$field->type];
      $this->$function($group, $field);
    }
    else {
      foreach ($group as $key => &$value) {
        // If subContentId is set, keep value
        if($isSubContent && ($key == 'subContentId')){
          continue;
        }

        // Find semantics for name=$key
        $found = FALSE;
        foreach ($semantics->fields as $field) {
          if ($field->name == $key) {
            if (isset($semantics->optional) && $semantics->optional) {
              $field->optional = TRUE;
            }
            $function = $this->typeMap[$field->type];
            $found = TRUE;
            break;
          }
        }
        if ($found) {
          if ($function) {
            $this->$function($value, $field);
            if ($value === NULL) {
              unset($group->$key);
            }
          }
          else {
            // We have a field type in semantics for which we don't have a
            // known validator.
            $this->h5pF->setErrorMessage($this->h5pF->t('H5P internal error: unknown content type "@type" in semantics. Removing content!', array('@type' => $field->type)), 'semantics-unknown-type');
            unset($group->$key);
          }
        }
        else {
          // If validator is not found, something exists in content that does
          // not have a corresponding semantics field. Remove it.
          // $this->h5pF->setErrorMessage($this->h5pF->t('H5P internal error: no validator exists for @key', array('@key' => $key)));
          unset($group->$key);
        }
      }
    }
    if (!(isset($semantics->optional) && $semantics->optional)) {
      if ($group === NULL) {
        // Error no value. Errors aren't printed...
        return;
      }
      foreach ($semantics->fields as $field) {
        if (!(isset($field->optional) && $field->optional)) {
          // Check if field is in group.
          if (! property_exists($group, $field->name)) {
            //$this->h5pF->setErrorMessage($this->h5pF->t('No value given for mandatory field ' . $field->name));
          }
        }
      }
    }
  }

  /**
   * Validate given library value against library semantics.
   * Check if provided library is within allowed options.
   *
   * Will recurse into validating the library's semantics too.
   * @param $value
   * @param $semantics
   */
  public function validateLibrary(&$value, $semantics) {
    if (!isset($value->library)) {
      $value = NULL;
      return;
    }
    if (!in_array($value->library, $semantics->options)) {
      $message = NULL;
      // Create an understandable error message:
      $machineNameArray = explode(' ', $value->library);
      $machineName = $machineNameArray[0];
      foreach ($semantics->options as $semanticsLibrary) {
        $semanticsMachineNameArray = explode(' ', $semanticsLibrary);
        $semanticsMachineName = $semanticsMachineNameArray[0];
        if ($machineName === $semanticsMachineName) {
          // Using the wrong version of the library in the content
          $message = $this->h5pF->t('The version of the H5P library %machineName used in this content is not valid. Content contains %contentLibrary, but it should be %semanticsLibrary.', array(
            '%machineName' => $machineName,
            '%contentLibrary' => $value->library,
            '%semanticsLibrary' => $semanticsLibrary
          ));
          break;
        }
      }

      // Using a library in content that is not present at all in semantics
      if ($message === NULL) {
        $message = $this->h5pF->t('The H5P library %library used in the content is not valid', array(
          '%library' => $value->library
        ));
      }

      $this->h5pF->setErrorMessage($message);
      $value = NULL;
      return;
    }

    if (!isset($this->libraries[$value->library])) {
      $libSpec = H5PCore::libraryFromString($value->library);
      $library = $this->h5pC->loadLibrary($libSpec['machineName'], $libSpec['majorVersion'], $libSpec['minorVersion']);
      $library['semantics'] = $this->h5pC->loadLibrarySemantics($libSpec['machineName'], $libSpec['majorVersion'], $libSpec['minorVersion']);
      $this->libraries[$value->library] = $library;
    }
    else {
      $library = $this->libraries[$value->library];
    }

    $this->validateGroup($value->params, (object) array(
      'type' => 'group',
      'fields' => $library['semantics'],
    ), FALSE);
    $validKeys = array('library', 'params', 'subContentId', 'metadata');
    if (isset($semantics->extraAttributes)) {
      $validKeys = array_merge($validKeys, $semantics->extraAttributes);
    }
    $this->filterParams($value, $validKeys);
    if (isset($value->subContentId) && ! preg_match('/^\{?[a-f0-9]{8}-[a-f0-9]{4}-[a-f0-9]{4}-[a-f0-9]{4}-[a-f0-9]{12}\}?$/', $value->subContentId)) {
      unset($value->subContentId);
    }

    // Find all dependencies for this library
    $depKey = 'preloaded-' . $library['machineName'];
    if (!isset($this->dependencies[$depKey])) {
      $this->dependencies[$depKey] = array(
        'library' => $library,
        'type' => 'preloaded'
      );

      $this->nextWeight = $this->h5pC->findLibraryDependencies($this->dependencies, $library, $this->nextWeight);
      $this->dependencies[$depKey]['weight'] = $this->nextWeight++;
    }
  }

  /**
   * Check params for a whitelist of allowed properties
   *
   * @param array/object $params
   * @param array $whitelist
   */
  public function filterParams(&$params, $whitelist) {
    foreach ($params as $key => $value) {
      if (!in_array($key, $whitelist)) {
        unset($params->{$key});
      }
    }
  }

  // XSS filters copied from drupal 7 common.inc. Some modifications done to
  // replace Drupal one-liner functions with corresponding flat PHP.

  /**
   * Filters HTML to prevent cross-site-scripting (XSS) vulnerabilities.
   *
   * Based on kses by Ulf Harnhammar, see http://sourceforge.net/projects/kses.
   * For examples of various XSS attacks, see: http://ha.ckers.org/xss.html.
   *
   * This code does four things:
   * - Removes characters and constructs that can trick browsers.
   * - Makes sure all HTML entities are well-formed.
   * - Makes sure all HTML tags and attributes are well-formed.
   * - Makes sure no HTML tags contain URLs with a disallowed protocol (e.g.
   *   javascript:).
   *
   * @param $string
   *   The string with raw HTML in it. It will be stripped of everything that can
   *   cause an XSS attack.
   * @param array $allowed_tags
   *   An array of allowed tags.
   *
   * @param bool $allowedStyles
   * @return mixed|string An XSS safe version of $string, or an empty string if $string is not
   * An XSS safe version of $string, or an empty string if $string is not
   * valid UTF-8.
   * @ingroup sanitation
   */
  private function filter_xss($string, $allowed_tags = array('a', 'em', 'strong', 'cite', 'blockquote', 'code', 'ul', 'ol', 'li', 'dl', 'dt', 'dd'), $allowedStyles = FALSE) {
    if (strlen($string) == 0) {
      return $string;
    }
    // Only operate on valid UTF-8 strings. This is necessary to prevent cross
    // site scripting issues on Internet Explorer 6. (Line copied from
    // drupal_validate_utf8)
    if (preg_match('/^./us', $string) != 1) {
      return '';
    }

    $this->allowedStyles = $allowedStyles;

    // Store the text format.
    $this->_filter_xss_split($allowed_tags, TRUE);
    // Remove NULL characters (ignored by some browsers).
    $string = str_replace(chr(0), '', $string);
    // Remove Netscape 4 JS entities.
    $string = preg_replace('%&\s*\{[^}]*(\}\s*;?|$)%', '', $string);

    // Defuse all HTML entities.
    $string = str_replace('&', '&amp;', $string);
    // Change back only well-formed entities in our whitelist:
    // Decimal numeric entities.
    $string = preg_replace('/&amp;#([0-9]+;)/', '&#\1', $string);
    // Hexadecimal numeric entities.
    $string = preg_replace('/&amp;#[Xx]0*((?:[0-9A-Fa-f]{2})+;)/', '&#x\1', $string);
    // Named entities.
    $string = preg_replace('/&amp;([A-Za-z][A-Za-z0-9]*;)/', '&\1', $string);
    return preg_replace_callback('%
      (
      <(?=[^a-zA-Z!/])  # a lone <
      |                 # or
      <!--.*?-->        # a comment
      |                 # or
      <[^>]*(>|$)       # a string that starts with a <, up until the > or the end of the string
      |                 # or
      >                 # just a >
      )%x', array($this, '_filter_xss_split'), $string);
  }

  /**
   * Processes an HTML tag.
   *
   * @param $m
   *   An array with various meaning depending on the value of $store.
   *   If $store is TRUE then the array contains the allowed tags.
   *   If $store is FALSE then the array has one element, the HTML tag to process.
   * @param bool $store
   *   Whether to store $m.
   * @return string If the element isn't allowed, an empty string. Otherwise, the cleaned up
   * If the element isn't allowed, an empty string. Otherwise, the cleaned up
   * version of the HTML element.
   */
  private function _filter_xss_split($m, $store = FALSE) {
    static $allowed_html;

    if ($store) {
      $allowed_html = array_flip($m);
      return $allowed_html;
    }

    $string = $m[1];

    if (substr($string, 0, 1) != '<') {
      // We matched a lone ">" character.
      return '&gt;';
    }
    elseif (strlen($string) == 1) {
      // We matched a lone "<" character.
      return '&lt;';
    }

    if (!preg_match('%^<\s*(/\s*)?([a-zA-Z0-9\-]+)([^>]*)>?|(<!--.*?-->)$%', $string, $matches)) {
      // Seriously malformed.
      return '';
    }

    $slash = trim($matches[1]);
    $elem = &$matches[2];
    $attrList = &$matches[3];
    $comment = &$matches[4];

    if ($comment) {
      $elem = '!--';
    }

    if (!isset($allowed_html[strtolower($elem)])) {
      // Disallowed HTML element.
      return '';
    }

    if ($comment) {
      return $comment;
    }

    if ($slash != '') {
      return "</$elem>";
    }

    // Is there a closing XHTML slash at the end of the attributes?
    $attrList = preg_replace('%(\s?)/\s*$%', '\1', $attrList, -1, $count);
    $xhtml_slash = $count ? ' /' : '';

    // Clean up attributes.

    $attr2 = implode(' ', $this->_filter_xss_attributes($attrList, (in_array($elem, self::$allowed_styleable_tags) ? $this->allowedStyles : FALSE)));
    $attr2 = preg_replace('/[<>]/', '', $attr2);
    $attr2 = strlen($attr2) ? ' ' . $attr2 : '';

    return "<$elem$attr2$xhtml_slash>";
  }

  /**
   * Processes a string of HTML attributes.
   *
   * @param $attr
   * @param array|bool|object $allowedStyles
   * @return array Cleaned up version of the HTML attributes.
   * Cleaned up version of the HTML attributes.
   */
  private function _filter_xss_attributes($attr, $allowedStyles = FALSE) {
    $attrArr = array();
    $mode = 0;
    $attrName = '';
    $skip = false;

    while (strlen($attr) != 0) {
      // Was the last operation successful?
      $working = 0;
      switch ($mode) {
        case 0:
          // Attribute name, href for instance.
          if (preg_match('/^([-a-zA-Z]+)/', $attr, $match)) {
            $attrName = strtolower($match[1]);
            $skip = ($attrName == 'style' || substr($attrName, 0, 2) == 'on');
            $working = $mode = 1;
            $attr = preg_replace('/^[-a-zA-Z]+/', '', $attr);
          }
          break;

        case 1:
          // Equals sign or valueless ("selected").
          if (preg_match('/^\s*=\s*/', $attr)) {
            $working = 1; $mode = 2;
            $attr = preg_replace('/^\s*=\s*/', '', $attr);
            break;
          }

          if (preg_match('/^\s+/', $attr)) {
            $working = 1; $mode = 0;
            if (!$skip) {
              $attrArr[] = $attrName;
            }
            $attr = preg_replace('/^\s+/', '', $attr);
          }
          break;

        case 2:
          // Attribute value, a URL after href= for instance.
          if (preg_match('/^"([^"]*)"(\s+|$)/', $attr, $match)) {
            if ($allowedStyles && $attrName === 'style') {
              // Allow certain styles
              foreach ($allowedStyles as $pattern) {
                if (preg_match($pattern, $match[1])) {
                  // All patterns are start to end patterns, and CKEditor adds one span per style
                  $attrArr[] = 'style="' . $match[1] . '"';
                  break;
                }
              }
              break;
            }

            $thisVal = $this->filter_xss_bad_protocol($match[1]);

            if (!$skip) {
              $attrArr[] = "$attrName=\"$thisVal\"";
            }
            $working = 1;
            $mode = 0;
            $attr = preg_replace('/^"[^"]*"(\s+|$)/', '', $attr);
            break;
          }

          if (preg_match("/^'([^']*)'(\s+|$)/", $attr, $match)) {
            $thisVal = $this->filter_xss_bad_protocol($match[1]);

            if (!$skip) {
              $attrArr[] = "$attrName='$thisVal'";
            }
            $working = 1; $mode = 0;
            $attr = preg_replace("/^'[^']*'(\s+|$)/", '', $attr);
            break;
          }

          if (preg_match("%^([^\s\"']+)(\s+|$)%", $attr, $match)) {
            $thisVal = $this->filter_xss_bad_protocol($match[1]);

            if (!$skip) {
              $attrArr[] = "$attrName=\"$thisVal\"";
            }
            $working = 1; $mode = 0;
            $attr = preg_replace("%^[^\s\"']+(\s+|$)%", '', $attr);
          }
          break;
      }

      if ($working == 0) {
        // Not well formed; remove and try again.
        $attr = preg_replace('/
          ^
          (
          "[^"]*("|$)     # - a string that starts with a double quote, up until the next double quote or the end of the string
          |               # or
          \'[^\']*(\'|$)| # - a string that starts with a quote, up until the next quote or the end of the string
          |               # or
          \S              # - a non-whitespace character
          )*              # any number of the above three
          \s*             # any number of whitespaces
          /x', '', $attr);
        $mode = 0;
      }
    }

    // The attribute list ends with a valueless attribute like "selected".
    if ($mode == 1 && !$skip) {
      $attrArr[] = $attrName;
    }
    return $attrArr;
  }

// TODO: Remove Drupal related stuff in docs.

  /**
   * Processes an HTML attribute value and strips dangerous protocols from URLs.
   *
   * @param $string
   *   The string with the attribute value.
   * @param bool $decode
   *   (deprecated) Whether to decode entities in the $string. Set to FALSE if the
   *   $string is in plain text, TRUE otherwise. Defaults to TRUE. This parameter
   *   is deprecated and will be removed in Drupal 8. To process a plain-text URI,
   *   call _strip_dangerous_protocols() or check_url() instead.
   * @return string Cleaned up and HTML-escaped version of $string.
   * Cleaned up and HTML-escaped version of $string.
   */
  private function filter_xss_bad_protocol($string, $decode = TRUE) {
    // Get the plain text representation of the attribute value (i.e. its meaning).
    // @todo Remove the $decode parameter in Drupal 8, and always assume an HTML
    //   string that needs decoding.
    if ($decode) {
      $string = html_entity_decode($string, ENT_QUOTES, 'UTF-8');
    }
    return htmlspecialchars($this->_strip_dangerous_protocols($string), ENT_QUOTES, 'UTF-8', FALSE);
  }

  /**
   * Strips dangerous protocols (e.g. 'javascript:') from a URI.
   *
   * This function must be called for all URIs within user-entered input prior
   * to being output to an HTML attribute value. It is often called as part of
   * check_url() or filter_xss(), but those functions return an HTML-encoded
   * string, so this function can be called independently when the output needs to
   * be a plain-text string for passing to t(), l(), drupal_attributes(), or
   * another function that will call check_plain() separately.
   *
   * @param $uri
   *   A plain-text URI that might contain dangerous protocols.
   * @return string A plain-text URI stripped of dangerous protocols. As with all plain-text
   * A plain-text URI stripped of dangerous protocols. As with all plain-text
   * strings, this return value must not be output to an HTML page without
   * check_plain() being called on it. However, it can be passed to functions
   * expecting plain-text strings.
   * @see check_url()
   */
  private function _strip_dangerous_protocols($uri) {
    static $allowed_protocols;

    if (!isset($allowed_protocols)) {
      $allowed_protocols = array_flip(array('ftp', 'http', 'https', 'mailto'));
    }

    // Iteratively remove any invalid protocol found.
    do {
      $before = $uri;
      $colonPos = strpos($uri, ':');
      if ($colonPos > 0) {
        // We found a colon, possibly a protocol. Verify.
        $protocol = substr($uri, 0, $colonPos);
        // If a colon is preceded by a slash, question mark or hash, it cannot
        // possibly be part of the URL scheme. This must be a relative URL, which
        // inherits the (safe) protocol of the base document.
        if (preg_match('![/?#]!', $protocol)) {
          break;
        }
        // Check if this is a disallowed protocol. Per RFC2616, section 3.2.3
        // (URI Comparison) scheme comparison must be case-insensitive.
        if (!isset($allowed_protocols[strtolower($protocol)])) {
          $uri = substr($uri, $colonPos + 1);
        }
      }
    } while ($before != $uri);

    return $uri;
  }

  public function getMetadataSemantics() {
    static $semantics;

    $cc_versions = array(
      (object) array(
        'value' => '4.0',
        'label' => $this->h5pF->t('4.0 International')
      ),
      (object) array(
        'value' => '3.0',
        'label' => $this->h5pF->t('3.0 Unported')
      ),
      (object) array(
        'value' => '2.5',
        'label' => $this->h5pF->t('2.5 Generic')
      ),
      (object) array(
        'value' => '2.0',
        'label' => $this->h5pF->t('2.0 Generic')
      ),
      (object) array(
        'value' => '1.0',
        'label' => $this->h5pF->t('1.0 Generic')
      )
    );

    $semantics = (object) array(
      (object) array(
        'name' => 'copyright',
        'type' => 'group',
        'label' => $this->h5pF->t('Copyright information'),
        'fields' => array(
          (object) array(
            'name' => 'title',
            'type' => 'text',
            'label' => $this->h5pF->t('Title'),
            'placeholder' => 'La Gioconda'
          ),
          (object) array(
            'name' => 'license',
            'type' => 'select',
            'label' => $this->h5pF->t('License'),
            'default' => 'U',
            'options' => array(
              (object) array(
                'value' => 'U',
                'label' => 'Undisclosed'
              ),
              (object) array(
                'value' => 'CC BY',
                'label' => 'Attribution',
                'versions' => $cc_versions
              ),
              (object) array(
                'value' => 'CC BY-SA',
                'label' => 'Attribution-ShareAlike',
                'versions' => $cc_versions
              ),
              (object) array(
                'value' => 'CC BY-ND',
                'label' => 'Attribution-NoDerivs',
                'versions' => $cc_versions
              ),
              (object) array(
                'value' => 'CC BY-NC',
                'label' => 'Attribution-NonCommercial',
                'versions' => $cc_versions
              ),
              (object) array(
                'value' => 'CC BY-NC-SA',
                'label' => 'Attribution-NonCommercial-ShareAlike',
                'versions' => $cc_versions
              ),
              (object) array(
                'value' => 'CC BY-NC-ND',
                'label' => 'Attribution-NonCommercial-NoDerivs',
                'versions' => $cc_versions
              ),
              (object) array(
                'value' => 'CC0 1.0',
                'label' => 'Public Domain Dedication'
              ),
              (object) array(
                'value' => 'CC PDM',
                'label' => 'Public Domain Mark'
              ),
              (object) array(
                'value' => 'GNU GPL',
                'label' => 'General Public License v3'
              ),
              (object) array(
                'value' => 'PD',
                'label' => 'Public Domain'
              ),
              (object) array(
                'value' => 'ODC PDDL',
                'label' => 'Public Domain Dedication and Licence'
              ),
              (object) array(
                'value' => 'C',
                'label' => 'Copyright'
              )
            )
          ),
          (object) array(
            'name' => 'licenseVersion',
            'type' => 'select',
            'label' => $this->h5pF->t('License Version'),
            'options' => array(),
            'optional' => TRUE
          ),
          (object) array(
            'name' => 'yearFrom',
            'type' => 'number',
            'label' => $this->h5pF->t('Years (from-to)'),
            'placeholder' => '1991',
            'min' => '-9999',
            'max' => '9999',
            'optional' => TRUE
          ),
          (object) array(
            'name' => 'yearTo',
            'type' => 'number',
            'label' => 'hiddenLabel',
            'placeholder' => '1992',
            'min' => '-9999',
            'max' => '9999',
            'optional' => TRUE
          ),
          (object) array(
            'name' => 'source',
            'type' => 'text',
            'label' => 'Source',
            'placeholder' => 'https://',
            'optional' => TRUE,
            'regexp' => array(
              'pattern' => '^http[s]?://.+',
              'modifiers' => 'i'
            )
          )
        )
      ),
      (object) array(
        'name' => 'authorWidget',
        'type' => 'group',
        'fields'=> array(
          (object) array(
            'label' => "Author's name",
            'name' => "name",
            'optional' => TRUE,
            'type' => "text"
          ),
          (object) array(
            'name' => 'role',
            'type' => 'select',
            'label' => $this->h5pF->t("Author's role"),
            'default' => 'Author',
            'options' => array(
              (object) array(
                'value' => 'Author',
                'label' => $this->h5pF->t('Author')
              ),
              (object) array(
                'value' => 'Editor',
                'label' => $this->h5pF->t('Editor')
              ),
              (object) array(
                'value' => 'Licensee',
                'label' => $this->h5pF->t('Licensee')
              ),
              (object) array(
                'value' => 'Originator',
                'label' => $this->h5pF->t('Originator')
              )
            )
          )
        )
      ),
      (object) array(
        'name' => 'licenseExtras',
        'type' => 'textarea',
        'label' => $this->h5pF->t('License Extras'),
        'optional' => TRUE,
        'description' => $this->h5pF->t('Any additional information about the license')
      ),
      (object) array(
        'name' => 'changeLog',
        'type' => 'group',
        'expanded' => FALSE,
        'label' => $this->h5pF->t('Change Log'),
        'fields' => array(
          (object) array (
            'name' => 'changeLogForm',
            'type' => 'group',
            'label' => $this->h5pF->t('Question'),
            'expanded' => TRUE,
            'fields' => array(
              (object) array(
                'name' => 'date',
                'type' => 'text',
                'label' => $this->h5pF->t('Date'),
                'optional' => TRUE
              ),
              (object) array(
                'name' => 'author',
                'type' => 'text',
                'label' => $this->h5pF->t('Changed by'),
                'optional' => TRUE
              ),
              (object) array(
                'name' => 'log',
                'type' => 'textarea',
                'label' => $this->h5pF->t('Description of change'),
                'placeholder' => $this->h5pF->t('Photo cropped, text changed, etc.'),
                'optional' => TRUE
              )
            )
          )
        )
      ),
      (object) array(
        'name' => 'authorComments',
        'label' => $this->h5pF->t('Additional Information'),
        'type' => 'group',
        'expanded' => FALSE,
        'fields' => array(
          (object) array (
            'name' => 'authorComments',
            'type' => 'textarea',
            'label' => $this->h5pF->t('Author comments'),
            'description' => $this->h5pF->t('Comments for the editor of the content (This text will not be published as a part of copyright info'),
            'optional' => TRUE
          )
        )
      )
    );

    return $semantics;
  }

  public function getCopyrightSemantics() {
    static $semantics;

    if ($semantics === NULL) {
      $cc_versions = array(
        (object) array(
          'value' => '4.0',
          'label' => $this->h5pF->t('4.0 International')
        ),
        (object) array(
          'value' => '3.0',
          'label' => $this->h5pF->t('3.0 Unported')
        ),
        (object) array(
          'value' => '2.5',
          'label' => $this->h5pF->t('2.5 Generic')
        ),
        (object) array(
          'value' => '2.0',
          'label' => $this->h5pF->t('2.0 Generic')
        ),
        (object) array(
          'value' => '1.0',
          'label' => $this->h5pF->t('1.0 Generic')
        )
      );

      $semantics = (object) array(
        'name' => 'copyright',
        'type' => 'group',
        'label' => $this->h5pF->t('Copyright information'),
        'fields' => array(
          (object) array(
            'name' => 'title',
            'type' => 'text',
            'label' => $this->h5pF->t('Title'),
            'placeholder' => 'La Gioconda',
            'optional' => TRUE
          ),
          (object) array(
            'name' => 'author',
            'type' => 'text',
            'label' => $this->h5pF->t('Author'),
            'placeholder' => 'Leonardo da Vinci',
            'optional' => TRUE
          ),
          (object) array(
            'name' => 'year',
            'type' => 'text',
            'label' => $this->h5pF->t('Year(s)'),
            'placeholder' => '1503 - 1517',
            'optional' => TRUE
          ),
          (object) array(
            'name' => 'source',
            'type' => 'text',
            'label' => $this->h5pF->t('Source'),
            'placeholder' => 'http://en.wikipedia.org/wiki/Mona_Lisa',
            'optional' => true,
            'regexp' => (object) array(
              'pattern' => '^http[s]?://.+',
              'modifiers' => 'i'
            )
          ),
          (object) array(
            'name' => 'license',
            'type' => 'select',
            'label' => $this->h5pF->t('License'),
            'default' => 'U',
            'options' => array(
              (object) array(
                'value' => 'U',
                'label' => $this->h5pF->t('Undisclosed')
              ),
              (object) array(
                'value' => 'CC BY',
                'label' => $this->h5pF->t('Attribution'),
                'versions' => $cc_versions
              ),
              (object) array(
                'value' => 'CC BY-SA',
                'label' => $this->h5pF->t('Attribution-ShareAlike'),
                'versions' => $cc_versions
              ),
              (object) array(
                'value' => 'CC BY-ND',
                'label' => $this->h5pF->t('Attribution-NoDerivs'),
                'versions' => $cc_versions
              ),
              (object) array(
                'value' => 'CC BY-NC',
                'label' => $this->h5pF->t('Attribution-NonCommercial'),
                'versions' => $cc_versions
              ),
              (object) array(
                'value' => 'CC BY-NC-SA',
                'label' => $this->h5pF->t('Attribution-NonCommercial-ShareAlike'),
                'versions' => $cc_versions
              ),
              (object) array(
                'value' => 'CC BY-NC-ND',
                'label' => $this->h5pF->t('Attribution-NonCommercial-NoDerivs'),
                'versions' => $cc_versions
              ),
              (object) array(
                'value' => 'GNU GPL',
                'label' => $this->h5pF->t('General Public License'),
                'versions' => array(
                  (object) array(
                    'value' => 'v3',
                    'label' => $this->h5pF->t('Version 3')
                  ),
                  (object) array(
                    'value' => 'v2',
                    'label' => $this->h5pF->t('Version 2')
                  ),
                  (object) array(
                    'value' => 'v1',
                    'label' => $this->h5pF->t('Version 1')
                  )
                )
              ),
              (object) array(
                'value' => 'PD',
                'label' => $this->h5pF->t('Public Domain'),
                'versions' => array(
                  (object) array(
                    'value' => '-',
                    'label' => '-'
                  ),
                  (object) array(
                    'value' => 'CC0 1.0',
                    'label' => $this->h5pF->t('CC0 1.0 Universal')
                  ),
                  (object) array(
                    'value' => 'CC PDM',
                    'label' => $this->h5pF->t('Public Domain Mark')
                  )
                )
              ),
              (object) array(
                'value' => 'C',
                'label' => $this->h5pF->t('Copyright')
              )
            )
          ),
          (object) array(
            'name' => 'version',
            'type' => 'select',
            'label' => $this->h5pF->t('License Version'),
            'options' => array()
          )
        )
      );
    }

    return $semantics;
  }
}<|MERGE_RESOLUTION|>--- conflicted
+++ resolved
@@ -1794,14 +1794,10 @@
  * Functions and storage shared by the other H5P classes
  */
 class H5PCore {
-  
+
   public static $coreApi = array(
     'majorVersion' => 1,
-<<<<<<< HEAD
-    'minorVersion' => 15
-=======
     'minorVersion' => 16
->>>>>>> 3ce0adf4
   );
   public static $styles = array(
     'styles/h5p.css',
