--- conflicted
+++ resolved
@@ -14,6 +14,7 @@
    *   - h5pVersion: The version of the H5P plugin/module
    */
   public function getPlatformInfo();
+  
 
   /**
    * Fetches a file from a remote server using HTTP GET
@@ -1547,12 +1548,8 @@
   public static $scripts = array(
     'js/jquery.js',
     'js/h5p.js',
-<<<<<<< HEAD
     'js/event-dispatcher.js',
     'js/x-api.js',
-=======
-    'js/h5p-event-dispatcher.js',
->>>>>>> e12ba70b
   );
   public static $adminScripts = array(
     'js/jquery.js',
