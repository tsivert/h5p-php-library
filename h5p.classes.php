--- conflicted
+++ resolved
@@ -2401,23 +2401,6 @@
    * @param int $current
    * @return int
    */
-<<<<<<< HEAD
-  public static function getDisable(&$sources) {
-    $disable = H5PCore::DISABLE_NONE;
-    if (!isset($sources['frame']) || !$sources['frame']) {
-      $disable |= H5PCore::DISABLE_FRAME;
-    }
-    if (!isset($sources['download']) || !$sources['download']) {
-      $disable |= H5PCore::DISABLE_DOWNLOAD;
-    }
-    if (!isset($sources['copyright']) || !$sources['copyright']) {
-      $disable |= H5PCore::DISABLE_COPYRIGHT;
-    }
-    if (!isset($sources['embed']) || !$sources['embed']) {
-      $disable |= H5PCore::DISABLE_EMBED;
-    }
-    return $disable;
-=======
   public function getDisable(&$sources, $current) {
     foreach (H5PCore::$disable as $bit => $option) {
       if ($this->h5pF->getOption(($bit & H5PCore::DISABLE_DOWNLOAD ? 'export' : $option), TRUE)) {
@@ -2430,7 +2413,6 @@
       }
     }
     return $current;
->>>>>>> c40d2737
   }
 
   // Cache for getting library ids
