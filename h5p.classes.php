<?php
/**
 * Interface defining functions the h5p library needs the framework to implement
 */
interface H5PFrameworkInterface {

  /**
   * Returns info for the current platform
   *
   * @return array
   *   An associative array containing:
   *   - name: The name of the platform, for instance "Wordpress"
   *   - version: The version of the platform, for instance "4.0"
   *   - h5pVersion: The version of the H5P plugin/module
   */
  public function getPlatformInfo();


  /**
   * Fetches a file from a remote server using HTTP GET
   *
   * @param $url
   * @param $data
   * @return string The content (response body). NULL if something went wrong
   */
  public function fetchExternalData($url, $data = NULL);

  /**
   * Set the tutorial URL for a library. All versions of the library is set
   *
   * @param string $machineName
   * @param string $tutorialUrl
   */
  public function setLibraryTutorialUrl($machineName, $tutorialUrl);

  /**
   * Show the user an error message
   *
   * @param string $message
   *   The error message
   */
  public function setErrorMessage($message);

  /**
   * Show the user an information message
   *
   * @param string $message
   *  The error message
   */
  public function setInfoMessage($message);

  /**
   * Translation function
   *
   * @param string $message
   *  The english string to be translated.
   * @param array $replacements
   *   An associative array of replacements to make after translation. Incidences
   *   of any key in this array are replaced with the corresponding value. Based
   *   on the first character of the key, the value is escaped and/or themed:
   *    - !variable: inserted as is
   *    - @variable: escape plain text to HTML
   *    - %variable: escape text and theme as a placeholder for user-submitted
   *      content
   * @return string Translated string
   * Translated string
   */
  public function t($message, $replacements = array());

  /**
   * Get URL to file in the specific library
   * @param string $libraryFolderName
   * @param string $fileName
   * @return string URL to file
   */
  public function getLibraryFileUrl($libraryFolderName, $fileName);

  /**
   * Get the Path to the last uploaded h5p
   *
   * @return string
   *   Path to the folder where the last uploaded h5p for this session is located.
   */
  public function getUploadedH5pFolderPath();

  /**
   * Get the path to the last uploaded h5p file
   *
   * @return string
   *   Path to the last uploaded h5p
   */
  public function getUploadedH5pPath();

  /**
   * Get a list of the current installed libraries
   *
   * @return array
   *   Associative array containing one entry per machine name.
   *   For each machineName there is a list of libraries(with different versions)
   */
  public function loadLibraries();

  /**
   * Returns the URL to the library admin page
   *
   * @return string
   *   URL to admin page
   */
  public function getAdminUrl();

  /**
   * Get id to an existing library.
   * If version number is not specified, the newest version will be returned.
   *
   * @param string $machineName
   *   The librarys machine name
   * @param int $majorVersion
   *   Optional major version number for library
   * @param int $minorVersion
   *   Optional minor version number for library
   * @return int
   *   The id of the specified library or FALSE
   */
  public function getLibraryId($machineName, $majorVersion = NULL, $minorVersion = NULL);

  /**
   * Get file extension whitelist
   *
   * The default extension list is part of h5p, but admins should be allowed to modify it
   *
   * @param boolean $isLibrary
   *   TRUE if this is the whitelist for a library. FALSE if it is the whitelist
   *   for the content folder we are getting
   * @param string $defaultContentWhitelist
   *   A string of file extensions separated by whitespace
   * @param string $defaultLibraryWhitelist
   *   A string of file extensions separated by whitespace
   */
  public function getWhitelist($isLibrary, $defaultContentWhitelist, $defaultLibraryWhitelist);

  /**
   * Is the library a patched version of an existing library?
   *
   * @param object $library
   *   An associative array containing:
   *   - machineName: The library machineName
   *   - majorVersion: The librarys majorVersion
   *   - minorVersion: The librarys minorVersion
   *   - patchVersion: The librarys patchVersion
   * @return boolean
   *   TRUE if the library is a patched version of an existing library
   *   FALSE otherwise
   */
  public function isPatchedLibrary($library);

  /**
   * Is H5P in development mode?
   *
   * @return boolean
   *  TRUE if H5P development mode is active
   *  FALSE otherwise
   */
  public function isInDevMode();

  /**
   * Is the current user allowed to update libraries?
   *
   * @return boolean
   *  TRUE if the user is allowed to update libraries
   *  FALSE if the user is not allowed to update libraries
   */
  public function mayUpdateLibraries();

  /**
   * Store data about a library
   *
   * Also fills in the libraryId in the libraryData object if the object is new
   *
   * @param object $libraryData
   *   Associative array containing:
   *   - libraryId: The id of the library if it is an existing library.
   *   - title: The library's name
   *   - machineName: The library machineName
   *   - majorVersion: The library's majorVersion
   *   - minorVersion: The library's minorVersion
   *   - patchVersion: The library's patchVersion
   *   - runnable: 1 if the library is a content type, 0 otherwise
   *   - fullscreen(optional): 1 if the library supports fullscreen, 0 otherwise
   *   - embedTypes(optional): list of supported embed types
   *   - preloadedJs(optional): list of associative arrays containing:
   *     - path: path to a js file relative to the library root folder
   *   - preloadedCss(optional): list of associative arrays containing:
   *     - path: path to css file relative to the library root folder
   *   - dropLibraryCss(optional): list of associative arrays containing:
   *     - machineName: machine name for the librarys that are to drop their css
   *   - semantics(optional): Json describing the content structure for the library
   *   - language(optional): associative array containing:
   *     - languageCode: Translation in json format
   * @param bool $new
   * @return
   */
  public function saveLibraryData(&$libraryData, $new = TRUE);

  /**
   * Insert new content.
   *
   * @param array $content
   *   An associative array containing:
   *   - id: The content id
   *   - params: The content in json format
   *   - library: An associative array containing:
   *     - libraryId: The id of the main library for this content
   * @param int $contentMainId
   *   Main id for the content if this is a system that supports versions
   */
  public function insertContent($content, $contentMainId = NULL);

  /**
   * Update old content.
   *
   * @param array $content
   *   An associative array containing:
   *   - id: The content id
   *   - params: The content in json format
   *   - library: An associative array containing:
   *     - libraryId: The id of the main library for this content
   * @param int $contentMainId
   *   Main id for the content if this is a system that supports versions
   */
  public function updateContent($content, $contentMainId = NULL);

  /**
   * Resets marked user data for the given content.
   *
   * @param int $contentId
   */
  public function resetContentUserData($contentId);

  /**
   * Save what libraries a library is depending on
   *
   * @param int $libraryId
   *   Library Id for the library we're saving dependencies for
   * @param array $dependencies
   *   List of dependencies as associative arrays containing:
   *   - machineName: The library machineName
   *   - majorVersion: The library's majorVersion
   *   - minorVersion: The library's minorVersion
   * @param string $dependency_type
   *   What type of dependency this is, the following values are allowed:
   *   - editor
   *   - preloaded
   *   - dynamic
   */
  public function saveLibraryDependencies($libraryId, $dependencies, $dependency_type);

  /**
   * Give an H5P the same library dependencies as a given H5P
   *
   * @param int $contentId
   *   Id identifying the content
   * @param int $copyFromId
   *   Id identifying the content to be copied
   * @param int $contentMainId
   *   Main id for the content, typically used in frameworks
   *   That supports versions. (In this case the content id will typically be
   *   the version id, and the contentMainId will be the frameworks content id
   */
  public function copyLibraryUsage($contentId, $copyFromId, $contentMainId = NULL);

  /**
   * Deletes content data
   *
   * @param int $contentId
   *   Id identifying the content
   */
  public function deleteContentData($contentId);

  /**
   * Delete what libraries a content item is using
   *
   * @param int $contentId
   *   Content Id of the content we'll be deleting library usage for
   */
  public function deleteLibraryUsage($contentId);

  /**
   * Saves what libraries the content uses
   *
   * @param int $contentId
   *   Id identifying the content
   * @param array $librariesInUse
   *   List of libraries the content uses. Libraries consist of associative arrays with:
   *   - library: Associative array containing:
   *     - dropLibraryCss(optional): comma separated list of machineNames
   *     - machineName: Machine name for the library
   *     - libraryId: Id of the library
   *   - type: The dependency type. Allowed values:
   *     - editor
   *     - dynamic
   *     - preloaded
   */
  public function saveLibraryUsage($contentId, $librariesInUse);

  /**
   * Get number of content/nodes using a library, and the number of
   * dependencies to other libraries
   *
   * @param int $libraryId
   *   Library identifier
   * @return array
   *   Associative array containing:
   *   - content: Number of content using the library
   *   - libraries: Number of libraries depending on the library
   */
  public function getLibraryUsage($libraryId);

  /**
   * Loads a library
   *
   * @param string $machineName
   *   The library's machine name
   * @param int $majorVersion
   *   The library's major version
   * @param int $minorVersion
   *   The library's minor version
   * @return array|FALSE
   *   FALSE if the library does not exist.
   *   Otherwise an associative array containing:
   *   - libraryId: The id of the library if it is an existing library.
   *   - title: The library's name
   *   - machineName: The library machineName
   *   - majorVersion: The library's majorVersion
   *   - minorVersion: The library's minorVersion
   *   - patchVersion: The library's patchVersion
   *   - runnable: 1 if the library is a content type, 0 otherwise
   *   - fullscreen(optional): 1 if the library supports fullscreen, 0 otherwise
   *   - embedTypes(optional): list of supported embed types
   *   - preloadedJs(optional): comma separated string with js file paths
   *   - preloadedCss(optional): comma separated sting with css file paths
   *   - dropLibraryCss(optional): list of associative arrays containing:
   *     - machineName: machine name for the librarys that are to drop their css
   *   - semantics(optional): Json describing the content structure for the library
   *   - preloadedDependencies(optional): list of associative arrays containing:
   *     - machineName: Machine name for a library this library is depending on
   *     - majorVersion: Major version for a library this library is depending on
   *     - minorVersion: Minor for a library this library is depending on
   *   - dynamicDependencies(optional): list of associative arrays containing:
   *     - machineName: Machine name for a library this library is depending on
   *     - majorVersion: Major version for a library this library is depending on
   *     - minorVersion: Minor for a library this library is depending on
   *   - editorDependencies(optional): list of associative arrays containing:
   *     - machineName: Machine name for a library this library is depending on
   *     - majorVersion: Major version for a library this library is depending on
   *     - minorVersion: Minor for a library this library is depending on
   */
  public function loadLibrary($machineName, $majorVersion, $minorVersion);

  /**
   * Loads library semantics.
   *
   * @param string $machineName
   *   Machine name for the library
   * @param int $majorVersion
   *   The library's major version
   * @param int $minorVersion
   *   The library's minor version
   * @return string
   *   The library's semantics as json
   */
  public function loadLibrarySemantics($machineName, $majorVersion, $minorVersion);

  /**
   * Makes it possible to alter the semantics, adding custom fields, etc.
   *
   * @param array $semantics
   *   Associative array representing the semantics
   * @param string $machineName
   *   The library's machine name
   * @param int $majorVersion
   *   The library's major version
   * @param int $minorVersion
   *   The library's minor version
   */
  public function alterLibrarySemantics(&$semantics, $machineName, $majorVersion, $minorVersion);

  /**
   * Delete all dependencies belonging to given library
   *
   * @param int $libraryId
   *   Library identifier
   */
  public function deleteLibraryDependencies($libraryId);

  /**
   * Start an atomic operation against the dependency storage
   */
  public function lockDependencyStorage();

  /**
   * Stops an atomic operation against the dependency storage
   */
  public function unlockDependencyStorage();


  /**
   * Delete a library from database and file system
   *
   * @param stdClass $library
   *   Library object with id, name, major version and minor version.
   */
  public function deleteLibrary($library);

  /**
   * Load content.
   *
   * @param int $id
   *   Content identifier
   * @return array
   *   Associative array containing:
   *   - contentId: Identifier for the content
   *   - params: json content as string
   *   - embedType: csv of embed types
   *   - title: The contents title
   *   - language: Language code for the content
   *   - libraryId: Id for the main library
   *   - libraryName: The library machine name
   *   - libraryMajorVersion: The library's majorVersion
   *   - libraryMinorVersion: The library's minorVersion
   *   - libraryEmbedTypes: CSV of the main library's embed types
   *   - libraryFullscreen: 1 if fullscreen is supported. 0 otherwise.
   */
  public function loadContent($id);

  /**
   * Load dependencies for the given content of the given type.
   *
   * @param int $id
   *   Content identifier
   * @param int $type
   *   Dependency types. Allowed values:
   *   - editor
   *   - preloaded
   *   - dynamic
   * @return array
   *   List of associative arrays containing:
   *   - libraryId: The id of the library if it is an existing library.
   *   - machineName: The library machineName
   *   - majorVersion: The library's majorVersion
   *   - minorVersion: The library's minorVersion
   *   - patchVersion: The library's patchVersion
   *   - preloadedJs(optional): comma separated string with js file paths
   *   - preloadedCss(optional): comma separated sting with css file paths
   *   - dropCss(optional): csv of machine names
   */
  public function loadContentDependencies($id, $type = NULL);

  /**
   * Get stored setting.
   *
   * @param string $name
   *   Identifier for the setting
   * @param string $default
   *   Optional default value if settings is not set
   * @return mixed
   *   Whatever has been stored as the setting
   */
  public function getOption($name, $default = NULL);

  /**
   * Stores the given setting.
   * For example when did we last check h5p.org for updates to our libraries.
   *
   * @param string $name
   *   Identifier for the setting
   * @param mixed $value Data
   *   Whatever we want to store as the setting
   */
  public function setOption($name, $value);

  /**
   * This will update selected fields on the given content.
   *
   * @param int $id Content identifier
   * @param array $fields Content fields, e.g. filtered or slug.
   */
  public function updateContentFields($id, $fields);

  /**
   * Will clear filtered params for all the content that uses the specified
   * library. This means that the content dependencies will have to be rebuilt,
   * and the parameters re-filtered.
   *
   * @param int $library_id
   */
  public function clearFilteredParameters($library_id);

  /**
   * Get number of contents that has to get their content dependencies rebuilt
   * and parameters re-filtered.
   *
   * @return int
   */
  public function getNumNotFiltered();

  /**
   * Get number of contents using library as main library.
   *
   * @param int $libraryId
   * @return int
   */
  public function getNumContent($libraryId);

  /**
   * Determines if content slug is used.
   *
   * @param string $slug
   * @return boolean
   */
  public function isContentSlugAvailable($slug);

  /**
   * Generates statistics from the event log per library
   *
   * @param string $type Type of event to generate stats for
   * @return array Number values indexed by library name and version
   */
  public function getLibraryStats($type);

  /**
   * Aggregate the current number of H5P authors
   * @return int
   */
  public function getNumAuthors();

  /**
   * Stores hash keys for cached assets, aggregated JavaScripts and
   * stylesheets, and connects it to libraries so that we know which cache file
   * to delete when a library is updated.
   *
   * @param string $key
   *  Hash key for the given libraries
   * @param array $libraries
   *  List of dependencies(libraries) used to create the key
   */
  public function saveCachedAssets($key, $libraries);

  /**
   * Locate hash keys for given library and delete them.
   * Used when cache file are deleted.
   *
   * @param int $library_id
   *  Library identifier
   * @return array
   *  List of hash keys removed
   */
  public function deleteCachedAssets($library_id);

  /**
   * Get the amount of content items associated to a library
   * return int
   */
  public function getLibraryContentCount();

  /**
   * Will trigger after the export file is created.
   */
  public function afterExportCreated();

  /**
   * Check if user has permissions to an action
   *
   * @method hasPermission
   * @param  [H5PPermission] $permission Permission type, ref H5PPermission
   * @param  [int]           $id         Id need by platform to determine permission
   * @return boolean
   */
  public function hasPermission($permission, $id = NULL);

  /**
   * Replaces existing content type cache with the one passed in
   *
   * @param object $contentTypeCache Json with an array called 'libraries'
   *  containing the new content type cache that should replace the old one.
   */
  public function replaceContentTypeCache($contentTypeCache);
}

/**
 * This class is used for validating H5P files
 */
class H5PValidator {
  public $h5pF;
  public $h5pC;

  // Schemas used to validate the h5p files
  private $h5pRequired = array(
    'title' => '/^.{1,255}$/',
    'language' => '/^[-a-zA-Z]{1,10}$/',
    'preloadedDependencies' => array(
      'machineName' => '/^[\w0-9\-\.]{1,255}$/i',
      'majorVersion' => '/^[0-9]{1,5}$/',
      'minorVersion' => '/^[0-9]{1,5}$/',
    ),
    'mainLibrary' => '/^[$a-z_][0-9a-z_\.$]{1,254}$/i',
    'embedTypes' => array('iframe', 'div'),
  );

  private $h5pOptional = array(
    'contentType' => '/^.{1,255}$/',
    'author' => '/^.{1,255}$/',
    'license' => '/^(cc-by|cc-by-sa|cc-by-nd|cc-by-nc|cc-by-nc-sa|cc-by-nc-nd|pd|cr|MIT|GPL1|GPL2|GPL3|MPL|MPL2)$/',
    'dynamicDependencies' => array(
      'machineName' => '/^[\w0-9\-\.]{1,255}$/i',
      'majorVersion' => '/^[0-9]{1,5}$/',
      'minorVersion' => '/^[0-9]{1,5}$/',
    ),
    'w' => '/^[0-9]{1,4}$/',
    'h' => '/^[0-9]{1,4}$/',
    'metaKeywords' => '/^.{1,}$/',
    'metaDescription' => '/^.{1,}$/',
  );

  // Schemas used to validate the library files
  private $libraryRequired = array(
    'title' => '/^.{1,255}$/',
    'majorVersion' => '/^[0-9]{1,5}$/',
    'minorVersion' => '/^[0-9]{1,5}$/',
    'patchVersion' => '/^[0-9]{1,5}$/',
    'machineName' => '/^[\w0-9\-\.]{1,255}$/i',
    'runnable' => '/^(0|1)$/',
  );

  private $libraryOptional  = array(
    'author' => '/^.{1,255}$/',
    'license' => '/^(cc-by|cc-by-sa|cc-by-nd|cc-by-nc|cc-by-nc-sa|cc-by-nc-nd|pd|cr|MIT|GPL1|GPL2|GPL3|MPL|MPL2)$/',
    'description' => '/^.{1,}$/',
    'dynamicDependencies' => array(
      'machineName' => '/^[\w0-9\-\.]{1,255}$/i',
      'majorVersion' => '/^[0-9]{1,5}$/',
      'minorVersion' => '/^[0-9]{1,5}$/',
    ),
    'preloadedDependencies' => array(
      'machineName' => '/^[\w0-9\-\.]{1,255}$/i',
      'majorVersion' => '/^[0-9]{1,5}$/',
      'minorVersion' => '/^[0-9]{1,5}$/',
    ),
    'editorDependencies' => array(
      'machineName' => '/^[\w0-9\-\.]{1,255}$/i',
      'majorVersion' => '/^[0-9]{1,5}$/',
      'minorVersion' => '/^[0-9]{1,5}$/',
    ),
    'preloadedJs' => array(
      'path' => '/^((\\\|\/)?[a-z_\-\s0-9\.]+)+\.js$/i',
    ),
    'preloadedCss' => array(
      'path' => '/^((\\\|\/)?[a-z_\-\s0-9\.]+)+\.css$/i',
    ),
    'dropLibraryCss' => array(
      'machineName' => '/^[\w0-9\-\.]{1,255}$/i',
    ),
    'w' => '/^[0-9]{1,4}$/',
    'h' => '/^[0-9]{1,4}$/',
    'embedTypes' => array('iframe', 'div'),
    'fullscreen' => '/^(0|1)$/',
    'coreApi' => array(
      'majorVersion' => '/^[0-9]{1,5}$/',
      'minorVersion' => '/^[0-9]{1,5}$/',
    ),
  );

  /**
   * Constructor for the H5PValidator
   *
   * @param H5PFrameworkInterface $H5PFramework
   *  The frameworks implementation of the H5PFrameworkInterface
   * @param H5PCore $H5PCore
   */
  public function __construct($H5PFramework, $H5PCore) {
    $this->h5pF = $H5PFramework;
    $this->h5pC = $H5PCore;
    $this->h5pCV = new H5PContentValidator($this->h5pF, $this->h5pC);
  }

  /**
   * Validates a .h5p file
   *
   * @param bool $skipContent
   * @param bool $upgradeOnly
   * @return bool TRUE if the .h5p file is valid
   * TRUE if the .h5p file is valid
   */
  public function isValidPackage($skipContent = FALSE, $upgradeOnly = FALSE) {
    // Check dependencies, make sure Zip is present
    if (!class_exists('ZipArchive')) {
      $this->h5pF->setErrorMessage($this->h5pF->t('Your PHP version does not support ZipArchive.'));
      return FALSE;
    }

    // Create a temporary dir to extract package in.
    $tmpDir = $this->h5pF->getUploadedH5pFolderPath();
    $tmpPath = $this->h5pF->getUploadedH5pPath();

    // Extract and then remove the package file.
    $zip = new ZipArchive;

    // Only allow files with the .h5p extension:
    if (strtolower(substr($tmpPath, -3)) !== 'h5p') {
      $this->h5pF->setErrorMessage($this->h5pF->t('The file you uploaded is not a valid HTML5 Package (It does not have the .h5p file extension)'));
      H5PCore::deleteFileTree($tmpDir);
      return FALSE;
    }

    if ($zip->open($tmpPath) === true) {
      $zip->extractTo($tmpDir);
      $zip->close();
    }
    else {
      $this->h5pF->setErrorMessage($this->h5pF->t('The file you uploaded is not a valid HTML5 Package (We are unable to unzip it)'));
      H5PCore::deleteFileTree($tmpDir);
      return FALSE;
    }
    unlink($tmpPath);

    // Process content and libraries
    $valid = TRUE;
    $libraries = array();
    $files = scandir($tmpDir);
    $mainH5pData = null;
    $libraryJsonData = null;
    $contentJsonData = null;
    $mainH5pExists = $contentExists = FALSE;
    foreach ($files as $file) {
      if (in_array(substr($file, 0, 1), array('.', '_'))) {
        continue;
      }
      $filePath = $tmpDir . DIRECTORY_SEPARATOR . $file;
      // Check for h5p.json file.
      if (strtolower($file) == 'h5p.json') {
        if ($skipContent === TRUE) {
          continue;
        }

        $mainH5pData = $this->getJsonData($filePath);
        if ($mainH5pData === FALSE) {
          $valid = FALSE;
          $this->h5pF->setErrorMessage($this->h5pF->t('Could not parse the main h5p.json file'));
        }
        else {
          $validH5p = $this->isValidH5pData($mainH5pData, $file, $this->h5pRequired, $this->h5pOptional);
          if ($validH5p) {
            $mainH5pExists = TRUE;
          }
          else {
            $valid = FALSE;
            $this->h5pF->setErrorMessage($this->h5pF->t('The main h5p.json file is not valid'));
          }
        }
      }
      // Content directory holds content.
      elseif ($file == 'content') {
        // We do a separate skipContent check to avoid having the content folder being treated as a library
        if ($skipContent) {
          continue;
        }
        if (!is_dir($filePath)) {
          $this->h5pF->setErrorMessage($this->h5pF->t('Invalid content folder'));
          $valid = FALSE;
          continue;
        }
        $contentJsonData = $this->getJsonData($filePath . DIRECTORY_SEPARATOR . 'content.json');
        if ($contentJsonData === FALSE) {
          $this->h5pF->setErrorMessage($this->h5pF->t('Could not find or parse the content.json file'));
          $valid = FALSE;
          continue;
        }
        else {
          $contentExists = TRUE;
          // In the future we might let the libraries provide validation functions for content.json
        }

        if (!$this->h5pCV->validateContentFiles($filePath)) {
          // validateContentFiles adds potential errors to the queue
          $valid = FALSE;
          continue;
        }
      }

      // The rest should be library folders
      elseif ($this->h5pC->mayUpdateLibraries()) {
         if (!is_dir($filePath)) {
          // Ignore this. Probably a file that shouldn't have been included.
          continue;
        }

        $libraryH5PData = $this->getLibraryData($file, $filePath, $tmpDir);

        if ($libraryH5PData !== FALSE) {
          // Library's directory name must be:
          // - <machineName>
          //     - or -
          // - <machineName>-<majorVersion>.<minorVersion>
          // where machineName, majorVersion and minorVersion is read from library.json
          if ($libraryH5PData['machineName'] !== $file && H5PCore::libraryToString($libraryH5PData, TRUE) !== $file) {
            $this->h5pF->setErrorMessage($this->h5pF->t('Library directory name must match machineName or machineName-majorVersion.minorVersion (from library.json). (Directory: %directoryName , machineName: %machineName, majorVersion: %majorVersion, minorVersion: %minorVersion)', array(
                '%directoryName' => $file,
                '%machineName' => $libraryH5PData['machineName'],
                '%majorVersion' => $libraryH5PData['majorVersion'],
                '%minorVersion' => $libraryH5PData['minorVersion'])));
            $valid = FALSE;
            continue;
          }
          $libraryH5PData['uploadDirectory'] = $filePath;
          $libraries[H5PCore::libraryToString($libraryH5PData)] = $libraryH5PData;
        }
        else {
          $valid = FALSE;
        }
      }
    }
    if ($skipContent === FALSE) {
      if (!$contentExists) {
        $this->h5pF->setErrorMessage($this->h5pF->t('A valid content folder is missing'));
        $valid = FALSE;
      }
      if (!$mainH5pExists) {
        $this->h5pF->setErrorMessage($this->h5pF->t('A valid main h5p.json file is missing'));
        $valid = FALSE;
      }
    }
    if ($valid) {
      if ($upgradeOnly) {
        // When upgrading, we only add the already installed libraries, and
        // the new dependent libraries
        $upgrades = array();
        foreach ($libraries as $libString => &$library) {
          // Is this library already installed?
          if ($this->h5pF->getLibraryId($library['machineName']) !== FALSE) {
            $upgrades[$libString] = $library;
          }
        }
        while ($missingLibraries = $this->getMissingLibraries($upgrades)) {
          foreach ($missingLibraries as $libString => $missing) {
            $library = $libraries[$libString];
            if ($library) {
              $upgrades[$libString] = $library;
            }
          }
        }

        $libraries = $upgrades;
      }

      $this->h5pC->librariesJsonData = $libraries;

      if ($skipContent === FALSE) {
        $this->h5pC->mainJsonData = $mainH5pData;
        $this->h5pC->contentJsonData = $contentJsonData;
        $libraries['mainH5pData'] = $mainH5pData; // Check for the dependencies in h5p.json as well as in the libraries
      }

      $missingLibraries = $this->getMissingLibraries($libraries);
      foreach ($missingLibraries as $libString => $missing) {
        if ($this->h5pC->getLibraryId($missing, $libString)) {
          unset($missingLibraries[$libString]);
        }
      }

      if (!empty($missingLibraries)) {
        foreach ($missingLibraries as $libString => $library) {
          $this->h5pF->setErrorMessage($this->h5pF->t('Missing required library @library', array('@library' => $libString)));
        }
        if (!$this->h5pC->mayUpdateLibraries()) {
          $this->h5pF->setInfoMessage($this->h5pF->t("Note that the libraries may exist in the file you uploaded, but you're not allowed to upload new libraries. Contact the site administrator about this."));
        }
      }
      $valid = empty($missingLibraries) && $valid;
    }
    if (!$valid) {
      H5PCore::deleteFileTree($tmpDir);
    }
    return $valid;
  }

  /**
   * Validates a H5P library
   *
   * @param string $file
   *  Name of the library folder
   * @param string $filePath
   *  Path to the library folder
   * @param string $tmpDir
   *  Path to the temporary upload directory
   * @return boolean|array
   *  H5P data from library.json and semantics if the library is valid
   *  FALSE if the library isn't valid
   */
  public function getLibraryData($file, $filePath, $tmpDir) {
    if (preg_match('/^[\w0-9\-\.]{1,255}$/i', $file) === 0) {
      $this->h5pF->setErrorMessage($this->h5pF->t('Invalid library name: %name', array('%name' => $file)));
      return FALSE;
    }
    $h5pData = $this->getJsonData($filePath . DIRECTORY_SEPARATOR . 'library.json');
    if ($h5pData === FALSE) {
      $this->h5pF->setErrorMessage($this->h5pF->t('Could not find library.json file with valid json format for library %name', array('%name' => $file)));
      return FALSE;
    }

    // validate json if a semantics file is provided
    $semanticsPath = $filePath . DIRECTORY_SEPARATOR . 'semantics.json';
    if (file_exists($semanticsPath)) {
      $semantics = $this->getJsonData($semanticsPath, TRUE);
      if ($semantics === FALSE) {
        $this->h5pF->setErrorMessage($this->h5pF->t('Invalid semantics.json file has been included in the library %name', array('%name' => $file)));
        return FALSE;
      }
      else {
        $h5pData['semantics'] = $semantics;
      }
    }

    // validate language folder if it exists
    $languagePath = $filePath . DIRECTORY_SEPARATOR . 'language';
    if (is_dir($languagePath)) {
      $languageFiles = scandir($languagePath);
      foreach ($languageFiles as $languageFile) {
        if (in_array($languageFile, array('.', '..'))) {
          continue;
        }
        if (preg_match('/^(-?[a-z]+){1,7}\.json$/i', $languageFile) === 0) {
          $this->h5pF->setErrorMessage($this->h5pF->t('Invalid language file %file in library %library', array('%file' => $languageFile, '%library' => $file)));
          return FALSE;
        }
        $languageJson = $this->getJsonData($languagePath . DIRECTORY_SEPARATOR . $languageFile, TRUE);
        if ($languageJson === FALSE) {
          $this->h5pF->setErrorMessage($this->h5pF->t('Invalid language file %languageFile has been included in the library %name', array('%languageFile' => $languageFile, '%name' => $file)));
          return FALSE;
        }
        $parts = explode('.', $languageFile); // $parts[0] is the language code
        $h5pData['language'][$parts[0]] = $languageJson;
      }
    }

    // Check for icon:
    $h5pData['hasIcon'] = file_exists($filePath . DIRECTORY_SEPARATOR . 'icon.svg');

    $validLibrary = $this->isValidH5pData($h5pData, $file, $this->libraryRequired, $this->libraryOptional);

    $validLibrary = $this->h5pCV->validateContentFiles($filePath, TRUE) && $validLibrary;

    if (isset($h5pData['preloadedJs'])) {
      $validLibrary = $this->isExistingFiles($h5pData['preloadedJs'], $tmpDir, $file) && $validLibrary;
    }
    if (isset($h5pData['preloadedCss'])) {
      $validLibrary = $this->isExistingFiles($h5pData['preloadedCss'], $tmpDir, $file) && $validLibrary;
    }
    if ($validLibrary) {
      return $h5pData;
    }
    else {
      return FALSE;
    }
  }

  /**
   * Use the dependency declarations to find any missing libraries
   *
   * @param array $libraries
   *  A multidimensional array of libraries keyed with machineName first and majorVersion second
   * @return array
   *  A list of libraries that are missing keyed with machineName and holds objects with
   *  machineName, majorVersion and minorVersion properties
   */
  private function getMissingLibraries($libraries) {
    $missing = array();
    foreach ($libraries as $library) {
      if (isset($library['preloadedDependencies'])) {
        $missing = array_merge($missing, $this->getMissingDependencies($library['preloadedDependencies'], $libraries));
      }
      if (isset($library['dynamicDependencies'])) {
        $missing = array_merge($missing, $this->getMissingDependencies($library['dynamicDependencies'], $libraries));
      }
      if (isset($library['editorDependencies'])) {
        $missing = array_merge($missing, $this->getMissingDependencies($library['editorDependencies'], $libraries));
      }
    }
    return $missing;
  }

  /**
   * Helper function for getMissingLibraries, searches for dependency required libraries in
   * the provided list of libraries
   *
   * @param array $dependencies
   *  A list of objects with machineName, majorVersion and minorVersion properties
   * @param array $libraries
   *  An array of libraries keyed with machineName
   * @return
   *  A list of libraries that are missing keyed with machineName and holds objects with
   *  machineName, majorVersion and minorVersion properties
   */
  private function getMissingDependencies($dependencies, $libraries) {
    $missing = array();
    foreach ($dependencies as $dependency) {
      $libString = H5PCore::libraryToString($dependency);
      if (!isset($libraries[$libString])) {
        $missing[$libString] = $dependency;
      }
    }
    return $missing;
  }

  /**
   * Figure out if the provided file paths exists
   *
   * Triggers error messages if files doesn't exist
   *
   * @param array $files
   *  List of file paths relative to $tmpDir
   * @param string $tmpDir
   *  Path to the directory where the $files are stored.
   * @param string $library
   *  Name of the library we are processing
   * @return boolean
   *  TRUE if all the files excists
   */
  private function isExistingFiles($files, $tmpDir, $library) {
    foreach ($files as $file) {
      $path = str_replace(array('/', '\\'), DIRECTORY_SEPARATOR, $file['path']);
      if (!file_exists($tmpDir . DIRECTORY_SEPARATOR . $library . DIRECTORY_SEPARATOR . $path)) {
        $this->h5pF->setErrorMessage($this->h5pF->t('The file "%file" is missing from library: "%name"', array('%file' => $path, '%name' => $library)));
        return FALSE;
      }
    }
    return TRUE;
  }

  /**
   * Validates h5p.json and library.json data
   *
   * Error messages are triggered if the data isn't valid
   *
   * @param array $h5pData
   *  h5p data
   * @param string $library_name
   *  Name of the library we are processing
   * @param array $required
   *  Validation pattern for required properties
   * @param array $optional
   *  Validation pattern for optional properties
   * @return boolean
   *  TRUE if the $h5pData is valid
   */
  private function isValidH5pData($h5pData, $library_name, $required, $optional) {
    $valid = $this->isValidRequiredH5pData($h5pData, $required, $library_name);
    $valid = $this->isValidOptionalH5pData($h5pData, $optional, $library_name) && $valid;

    // Check the library's required API version of Core.
    // If no requirement is set this implicitly means 1.0.
    if (isset($h5pData['coreApi']) && !empty($h5pData['coreApi'])) {
      if (($h5pData['coreApi']['majorVersion'] > H5PCore::$coreApi['majorVersion']) ||
          ( ($h5pData['coreApi']['majorVersion'] == H5PCore::$coreApi['majorVersion']) &&
            ($h5pData['coreApi']['minorVersion'] > H5PCore::$coreApi['minorVersion']) )) {

        $this->h5pF->setErrorMessage(
            $this->h5pF->t('The system was unable to install the <em>%component</em> component from the package, it requires a newer version of the H5P plugin. This site is currently running version %current, whereas the required version is %required or higher. You should consider upgrading and then try again.',
                array(
                  '%component' => (isset($h5pData['title']) ? $h5pData['title'] : $library_name),
                  '%current' => H5PCore::$coreApi['majorVersion'] . '.' . H5PCore::$coreApi['minorVersion'],
                  '%required' => $h5pData['coreApi']['majorVersion'] . '.' . $h5pData['coreApi']['minorVersion']
                )
            )
        );

        $valid = false;
      }
    }

    return $valid;
  }

  /**
   * Helper function for isValidH5pData
   *
   * Validates the optional part of the h5pData
   *
   * Triggers error messages
   *
   * @param array $h5pData
   *  h5p data
   * @param array $requirements
   *  Validation pattern
   * @param string $library_name
   *  Name of the library we are processing
   * @return boolean
   *  TRUE if the optional part of the $h5pData is valid
   */
  private function isValidOptionalH5pData($h5pData, $requirements, $library_name) {
    $valid = TRUE;

    foreach ($h5pData as $key => $value) {
      if (isset($requirements[$key])) {
        $valid = $this->isValidRequirement($value, $requirements[$key], $library_name, $key) && $valid;
      }
      // Else: ignore, a package can have parameters that this library doesn't care about, but that library
      // specific implementations does care about...
    }

    return $valid;
  }

  /**
   * Validate a requirement given as regexp or an array of requirements
   *
   * @param mixed $h5pData
   *  The data to be validated
   * @param mixed $requirement
   *  The requirement the data is to be validated against, regexp or array of requirements
   * @param string $library_name
   *  Name of the library we are validating(used in error messages)
   * @param string $property_name
   *  Name of the property we are validating(used in error messages)
   * @return boolean
   *  TRUE if valid, FALSE if invalid
   */
  private function isValidRequirement($h5pData, $requirement, $library_name, $property_name) {
    $valid = TRUE;

    if (is_string($requirement)) {
      if ($requirement == 'boolean') {
        if (!is_bool($h5pData)) {
         $this->h5pF->setErrorMessage($this->h5pF->t("Invalid data provided for %property in %library. Boolean expected.", array('%property' => $property_name, '%library' => $library_name)));
         $valid = FALSE;
        }
      }
      else {
        // The requirement is a regexp, match it against the data
        if (is_string($h5pData) || is_int($h5pData)) {
          if (preg_match($requirement, $h5pData) === 0) {
             $this->h5pF->setErrorMessage($this->h5pF->t("Invalid data provided for %property in %library", array('%property' => $property_name, '%library' => $library_name)));
             $valid = FALSE;
          }
        }
        else {
          $this->h5pF->setErrorMessage($this->h5pF->t("Invalid data provided for %property in %library", array('%property' => $property_name, '%library' => $library_name)));
          $valid = FALSE;
        }
      }
    }
    elseif (is_array($requirement)) {
      // We have sub requirements
      if (is_array($h5pData)) {
        if (is_array(current($h5pData))) {
          foreach ($h5pData as $sub_h5pData) {
            $valid = $this->isValidRequiredH5pData($sub_h5pData, $requirement, $library_name) && $valid;
          }
        }
        else {
          $valid = $this->isValidRequiredH5pData($h5pData, $requirement, $library_name) && $valid;
        }
      }
      else {
        $this->h5pF->setErrorMessage($this->h5pF->t("Invalid data provided for %property in %library", array('%property' => $property_name, '%library' => $library_name)));
        $valid = FALSE;
      }
    }
    else {
      $this->h5pF->setErrorMessage($this->h5pF->t("Can't read the property %property in %library", array('%property' => $property_name, '%library' => $library_name)));
      $valid = FALSE;
    }
    return $valid;
  }

  /**
   * Validates the required h5p data in libraray.json and h5p.json
   *
   * @param mixed $h5pData
   *  Data to be validated
   * @param array $requirements
   *  Array with regexp to validate the data against
   * @param string $library_name
   *  Name of the library we are validating (used in error messages)
   * @return boolean
   *  TRUE if all the required data exists and is valid, FALSE otherwise
   */
  private function isValidRequiredH5pData($h5pData, $requirements, $library_name) {
    $valid = TRUE;
    foreach ($requirements as $required => $requirement) {
      if (is_int($required)) {
        // We have an array of allowed options
        return $this->isValidH5pDataOptions($h5pData, $requirements, $library_name);
      }
      if (isset($h5pData[$required])) {
        $valid = $this->isValidRequirement($h5pData[$required], $requirement, $library_name, $required) && $valid;
      }
      else {
        $this->h5pF->setErrorMessage($this->h5pF->t('The required property %property is missing from %library', array('%property' => $required, '%library' => $library_name)));
        $valid = FALSE;
      }
    }
    return $valid;
  }

  /**
   * Validates h5p data against a set of allowed values(options)
   *
   * @param array $selected
   *  The option(s) that has been specified
   * @param array $allowed
   *  The allowed options
   * @param string $library_name
   *  Name of the library we are validating (used in error messages)
   * @return boolean
   *  TRUE if the specified data is valid, FALSE otherwise
   */
  private function isValidH5pDataOptions($selected, $allowed, $library_name) {
    $valid = TRUE;
    foreach ($selected as $value) {
      if (!in_array($value, $allowed)) {
        $this->h5pF->setErrorMessage($this->h5pF->t('Illegal option %option in %library', array('%option' => $value, '%library' => $library_name)));
        $valid = FALSE;
      }
    }
    return $valid;
  }

  /**
   * Fetch json data from file
   *
   * @param string $filePath
   *  Path to the file holding the json string
   * @param boolean $return_as_string
   *  If true the json data will be decoded in order to validate it, but will be
   *  returned as string
   * @return mixed
   *  FALSE if the file can't be read or the contents can't be decoded
   *  string if the $return as string parameter is set
   *  array otherwise
   */
  private function getJsonData($filePath, $return_as_string = FALSE) {
    $json = file_get_contents($filePath);
    if ($json === FALSE) {
      return FALSE; // Cannot read from file.
    }
    $jsonData = json_decode($json, TRUE);
    if ($jsonData === NULL) {
      return FALSE; // JSON cannot be decoded or the recursion limit has been reached.
    }
    return $return_as_string ? $json : $jsonData;
  }

  /**
   * Helper function that copies an array
   *
   * @param array $array
   *  The array to be copied
   * @return array
   *  Copy of $array. All objects are cloned
   */
  private function arrayCopy(array $array) {
    $result = array();
    foreach ($array as $key => $val) {
      if (is_array($val)) {
        $result[$key] = self::arrayCopy($val);
      }
      elseif (is_object($val)) {
        $result[$key] = clone $val;
      }
      else {
        $result[$key] = $val;
      }
    }
    return $result;
  }
}

/**
 * This class is used for saving H5P files
 */
class H5PStorage {

  public $h5pF;
  public $h5pC;

  public $contentId = NULL; // Quick fix so WP can get ID of new content.

  /**
   * Constructor for the H5PStorage
   *
   * @param H5PFrameworkInterface|object $H5PFramework
   *  The frameworks implementation of the H5PFrameworkInterface
   * @param H5PCore $H5PCore
   */
  public function __construct(H5PFrameworkInterface $H5PFramework, H5PCore $H5PCore) {
    $this->h5pF = $H5PFramework;
    $this->h5pC = $H5PCore;
  }

  /**
   * Saves a H5P file
   *
   * @param null $content
   * @param int $contentMainId
   *  The main id for the content we are saving. This is used if the framework
   *  we're integrating with uses content id's and version id's
   * @param bool $skipContent
   * @param array $options
   * @return bool TRUE if one or more libraries were updated
   * TRUE if one or more libraries were updated
   * FALSE otherwise
   */
  public function savePackage($content = NULL, $contentMainId = NULL, $skipContent = FALSE, $options = array()) {
    if ($this->h5pC->mayUpdateLibraries()) {
      // Save the libraries we processed during validation
      $this->saveLibraries();
    }

    if (!$skipContent) {
      $basePath = $this->h5pF->getUploadedH5pFolderPath();
      $current_path = $basePath . DIRECTORY_SEPARATOR . 'content';

      // Save content
      if ($content === NULL) {
        $content = array();
      }
      if (!is_array($content)) {
        $content = array('id' => $content);
      }

      // Find main library version
      foreach ($this->h5pC->mainJsonData['preloadedDependencies'] as $dep) {
        if ($dep['machineName'] === $this->h5pC->mainJsonData['mainLibrary']) {
          $dep['libraryId'] = $this->h5pC->getLibraryId($dep);
          $content['library'] = $dep;
          break;
        }
      }

      $content['params'] = file_get_contents($current_path . DIRECTORY_SEPARATOR . 'content.json');

      if (isset($options['disable'])) {
        $content['disable'] = $options['disable'];
      }
      $content['id'] = $this->h5pC->saveContent($content, $contentMainId);
      $this->contentId = $content['id'];

      try {
        // Save content folder contents
        $this->h5pC->fs->saveContent($current_path, $content);
      }
      catch (Exception $e) {
        $this->h5pF->setErrorMessage($e->getMessage());
      }

      // Remove temp content folder
      H5PCore::deleteFileTree($basePath);
    }
  }

  /**
   * Helps savePackage.
   *
   * @return int Number of libraries saved
   */
  private function saveLibraries() {
    // Keep track of the number of libraries that have been saved
    $newOnes = 0;
    $oldOnes = 0;

    // Go through libraries that came with this package
    foreach ($this->h5pC->librariesJsonData as $libString => &$library) {
      // Find local library identifier
      $libraryId = $this->h5pC->getLibraryId($library, $libString);

      // Assume new library
      $new = TRUE;
      if ($libraryId) {
        // Found old library
        $library['libraryId'] = $libraryId;

        if ($this->h5pF->isPatchedLibrary($library)) {
          // This is a newer version than ours. Upgrade!
          $new = FALSE;
        }
        else {
          $library['saveDependencies'] = FALSE;
          // This is an older version, no need to save.
          continue;
        }
      }

      // Indicate that the dependencies of this library should be saved.
      $library['saveDependencies'] = TRUE;

      // Save library meta data
      $this->h5pF->saveLibraryData($library, $new);

      // Save library folder
      $this->h5pC->fs->saveLibrary($library);

      // Remove cached assets that uses this library
      if ($this->h5pC->aggregateAssets && isset($library['libraryId'])) {
        $removedKeys = $this->h5pF->deleteCachedAssets($library['libraryId']);
        $this->h5pC->fs->deleteCachedAssets($removedKeys);
      }

      // Remove tmp folder
      H5PCore::deleteFileTree($library['uploadDirectory']);

      if ($new) {
        $newOnes++;
      }
      else {
        $oldOnes++;
      }
    }

    // Go through the libraries again to save dependencies.
    foreach ($this->h5pC->librariesJsonData as &$library) {
      if (!$library['saveDependencies']) {
        continue;
      }

      // TODO: Should the table be locked for this operation?

      // Remove any old dependencies
      $this->h5pF->deleteLibraryDependencies($library['libraryId']);

      // Insert the different new ones
      if (isset($library['preloadedDependencies'])) {
        $this->h5pF->saveLibraryDependencies($library['libraryId'], $library['preloadedDependencies'], 'preloaded');
      }
      if (isset($library['dynamicDependencies'])) {
        $this->h5pF->saveLibraryDependencies($library['libraryId'], $library['dynamicDependencies'], 'dynamic');
      }
      if (isset($library['editorDependencies'])) {
        $this->h5pF->saveLibraryDependencies($library['libraryId'], $library['editorDependencies'], 'editor');
      }

      // Make sure libraries dependencies, parameter filtering and export files gets regenerated for all content who uses this library.
      $this->h5pF->clearFilteredParameters($library['libraryId']);
    }

    // Tell the user what we've done.
    if ($newOnes && $oldOnes) {
      $message = $this->h5pF->t('Added %new new H5P libraries and updated %old old.', array('%new' => $newOnes, '%old' => $oldOnes));
    }
    elseif ($newOnes) {
      $message = $this->h5pF->t('Added %new new H5P libraries.', array('%new' => $newOnes));
    }
    elseif ($oldOnes) {
      $message = $this->h5pF->t('Updated %old H5P libraries.', array('%old' => $oldOnes));
    }

    if (isset($message)) {
      $this->h5pF->setInfoMessage($message);
    }
  }

  /**
   * Delete an H5P package
   *
   * @param $content
   */
  public function deletePackage($content) {
    $this->h5pC->fs->deleteContent($content);
    $this->h5pC->fs->deleteExport(($content['slug'] ? $content['slug'] . '-' : '') . $content['id'] . '.h5p');
    $this->h5pF->deleteContentData($content['id']);
  }

  /**
   * Copy/clone an H5P package
   *
   * May for instance be used if the content is being revisioned without
   * uploading a new H5P package
   *
   * @param int $contentId
   *  The new content id
   * @param int $copyFromId
   *  The content id of the content that should be cloned
   * @param int $contentMainId
   *  The main id of the new content (used in frameworks that support revisioning)
   */
  public function copyPackage($contentId, $copyFromId, $contentMainId = NULL) {
    $this->h5pC->fs->cloneContent($copyFromId, $contentId);
    $this->h5pF->copyLibraryUsage($contentId, $copyFromId, $contentMainId);
  }
}

/**
* This class is used for exporting zips
*/
Class H5PExport {
  public $h5pF;
  public $h5pC;

  /**
   * Constructor for the H5PExport
   *
   * @param H5PFrameworkInterface|object $H5PFramework
   *  The frameworks implementation of the H5PFrameworkInterface
   * @param H5PCore $H5PCore
   *  Reference to an instance of H5PCore
   */
  public function __construct(H5PFrameworkInterface $H5PFramework, H5PCore $H5PCore) {
    $this->h5pF = $H5PFramework;
    $this->h5pC = $H5PCore;
  }

  /**
   * Return path to h5p package.
   *
   * Creates package if not already created
   *
   * @param array $content
   * @return string
   */
  public function createExportFile($content) {

    // Get path to temporary folder, where export will be contained
    $tmpPath = $this->h5pC->fs->getTmpPath();
    mkdir($tmpPath, 0777, true);

    try {
      // Create content folder and populate with files
      $this->h5pC->fs->exportContent($content['id'], "{$tmpPath}/content");
    }
    catch (Exception $e) {
      $this->h5pF->setErrorMessage($this->h5pF->t($e->getMessage()));
      H5PCore::deleteFileTree($tmpPath);
      return FALSE;
    }

    // Update content.json with content from database
    file_put_contents("{$tmpPath}/content/content.json", $content['params']);

    // Make embedType into an array
    $embedTypes = explode(', ', $content['embedType']);

    // Build h5p.json
    $h5pJson = array (
      'title' => $content['title'],
      'language' => (isset($content['language']) && strlen(trim($content['language'])) !== 0) ? $content['language'] : 'und',
      'mainLibrary' => $content['library']['name'],
      'embedTypes' => $embedTypes,
    );

    // Add dependencies to h5p
    foreach ($content['dependencies'] as $dependency) {
      $library = $dependency['library'];

      try {
        $exportFolder = NULL;

        // Determine path of export library
        if (isset($this->h5pC) && isset($this->h5pC->h5pD)) {

          // Tries to find library in development folder
          $isDevLibrary = $this->h5pC->h5pD->getLibrary(
              $library['machineName'],
              $library['majorVersion'],
              $library['minorVersion']
          );

          if ($isDevLibrary !== NULL) {
            $exportFolder = "/" . $library['path'];
          }
        }

        // Export required libraries
        $this->h5pC->fs->exportLibrary($library, $tmpPath, $exportFolder);
      }
      catch (Exception $e) {
        $this->h5pF->setErrorMessage($this->h5pF->t($e->getMessage()));
        H5PCore::deleteFileTree($tmpPath);
        return FALSE;
      }

      // Do not add editor dependencies to h5p json.
      if ($dependency['type'] === 'editor') {
        continue;
      }

      // Add to h5p.json dependencies
      $h5pJson[$dependency['type'] . 'Dependencies'][] = array(
        'machineName' => $library['machineName'],
        'majorVersion' => $library['majorVersion'],
        'minorVersion' => $library['minorVersion']
      );
    }

    // Save h5p.json
    $results = print_r(json_encode($h5pJson), true);
    file_put_contents("{$tmpPath}/h5p.json", $results);

    // Get a complete file list from our tmp dir
    $files = array();
    self::populateFileList($tmpPath, $files);

    // Get path to temporary export target file
    $tmpFile = $this->h5pC->fs->getTmpPath();

    // Create new zip instance.
    $zip = new ZipArchive();
    $zip->open($tmpFile, ZipArchive::CREATE | ZipArchive::OVERWRITE);

    // Add all the files from the tmp dir.
    foreach ($files as $file) {
      // Please note that the zip format has no concept of folders, we must
      // use forward slashes to separate our directories.
      $zip->addFile(realpath($file->absolutePath), $file->relativePath);
    }

    // Close zip and remove tmp dir
    $zip->close();
    H5PCore::deleteFileTree($tmpPath);

    try {
      // Save export
      $this->h5pC->fs->saveExport($tmpFile, $content['slug'] . '-' . $content['id'] . '.h5p');
    }
    catch (Exception $e) {
      $this->h5pF->setErrorMessage($this->h5pF->t($e->getMessage()));
      return false;
    }

    unlink($tmpFile);
    $this->h5pF->afterExportCreated();

    return true;
  }

  /**
   * Recursive function the will add the files of the given directory to the
   * given files list. All files are objects with an absolute path and
   * a relative path. The relative path is forward slashes only! Great for
   * use in zip files and URLs.
   *
   * @param string $dir path
   * @param array $files list
   * @param string $relative prefix. Optional
   */
  private static function populateFileList($dir, &$files, $relative = '') {
    $strip = strlen($dir) + 1;
    $contents = glob($dir . DIRECTORY_SEPARATOR . '*');
    if (!empty($contents)) {
      foreach ($contents as $file) {
        $rel = $relative . substr($file, $strip);
        if (is_dir($file)) {
          self::populateFileList($file, $files, $rel . '/');
        }
        else {
          $files[] = (object) array(
            'absolutePath' => $file,
            'relativePath' => $rel
          );
        }
      }
    }
  }

  /**
   * Delete .h5p file
   *
   * @param array $content object
   */
  public function deleteExport($content) {
    $this->h5pC->fs->deleteExport(($content['slug'] ? $content['slug'] . '-' : '') . $content['id'] . '.h5p');
  }

  /**
   * Add editor libraries to the list of libraries
   *
   * These are not supposed to go into h5p.json, but must be included with the rest
   * of the libraries
   *
   * TODO This is a private function that is not currently being used
   *
   * @param array $libraries
   *  List of libraries keyed by machineName
   * @param array $editorLibraries
   *  List of libraries keyed by machineName
   * @return array List of libraries keyed by machineName
   */
  private function addEditorLibraries($libraries, $editorLibraries) {
    foreach ($editorLibraries as $editorLibrary) {
      $libraries[$editorLibrary['machineName']] = $editorLibrary;
    }
    return $libraries;
  }
}

abstract class H5PPermission {
  const DOWNLOAD_H5P = 0;
  const EMBED_H5P = 1;
  const CREATE_RESTRICTED = 2;
  const UPDATE_LIBRARIES = 3;
  const INSTALL_RECOMMENDED = 4;
}

abstract class H5PDisplayOptionBehaviour {
  const NEVER_SHOW = 0;
  const CONTROLLED_BY_AUTHOR_DEFAULT_ON = 1;
  const CONTROLLED_BY_AUTHOR_DEFAULT_OFF = 2;
  const ALWAYS_SHOW = 3;
  const CONTROLLED_BY_PERMISSIONS = 4;
}

abstract class H5PHubEndpoints {
  const CONTENT_TYPES = 'api.h5p.org/v1/content-types/';
}

/**
 * Functions and storage shared by the other H5P classes
 */
class H5PCore {

  public static $coreApi = array(
    'majorVersion' => 1,
    'minorVersion' => 12
  );
  public static $styles = array(
    'styles/h5p.css',
    'styles/h5p-confirmation-dialog.css',
    'styles/h5p-core-button.css'
  );
  public static $scripts = array(
    'js/jquery.js',
    'js/h5p.js',
    'js/h5p-event-dispatcher.js',
    'js/h5p-x-api-event.js',
    'js/h5p-x-api.js',
    'js/h5p-content-type.js',
    'js/h5p-confirmation-dialog.js',
    'js/h5p-action-bar.js'
  );
  public static $adminScripts = array(
    'js/jquery.js',
    'js/h5p-utils.js',
  );

  public static $defaultContentWhitelist = 'json png jpg jpeg gif bmp tif tiff svg eot ttf woff woff2 otf webm mp4 ogg mp3 txt pdf rtf doc docx xls xlsx ppt pptx odt ods odp xml csv diff patch swf md textile';
  public static $defaultLibraryWhitelistExtras = 'js css';

  public $librariesJsonData, $contentJsonData, $mainJsonData, $h5pF, $fs, $h5pD, $disableFileCheck;
  const SECONDS_IN_WEEK = 604800;

  private $exportEnabled;

  // Disable flags
  const DISABLE_NONE = 0;
  const DISABLE_FRAME = 1;
  const DISABLE_DOWNLOAD = 2;
  const DISABLE_EMBED = 4;
  const DISABLE_COPYRIGHT = 8;
  const DISABLE_ABOUT = 16;

  const DISPLAY_OPTION_FRAME = 'frame';
  const DISPLAY_OPTION_DOWNLOAD = 'export';
  const DISPLAY_OPTION_EMBED = 'embed';
  const DISPLAY_OPTION_COPYRIGHT = 'copyright';
  const DISPLAY_OPTION_ABOUT = 'icon';

  // Map flags to string
  public static $disable = array(
    self::DISABLE_FRAME => self::DISPLAY_OPTION_FRAME,
    self::DISABLE_DOWNLOAD => self::DISPLAY_OPTION_DOWNLOAD,
    self::DISABLE_EMBED => self::DISPLAY_OPTION_EMBED,
    self::DISABLE_COPYRIGHT => self::DISPLAY_OPTION_COPYRIGHT
  );

  /**
   * Constructor for the H5PCore
   *
   * @param H5PFrameworkInterface $H5PFramework
   *  The frameworks implementation of the H5PFrameworkInterface
   * @param string|\H5PFileStorage $path H5P file storage directory or class.
   * @param string $url To file storage directory.
   * @param string $language code. Defaults to english.
   * @param boolean $export enabled?
   */
  public function __construct(H5PFrameworkInterface $H5PFramework, $path, $url, $language = 'en', $export = FALSE) {
    $this->h5pF = $H5PFramework;

    $this->fs = ($path instanceof \H5PFileStorage ? $path : new \H5PDefaultStorage($path));

    $this->url = $url;
    $this->exportEnabled = $export;
    $this->development_mode = H5PDevelopment::MODE_NONE;

    $this->aggregateAssets = FALSE; // Off by default.. for now

    $this->detectSiteType();
    $this->fullPluginPath = preg_replace('/\/[^\/]+[\/]?$/', '' , dirname(__FILE__));

    // Standard regex for converting copied files paths
    $this->relativePathRegExp = '/^((\.\.\/){1,2})(.*content\/)?(\d+|editor)\/(.+)$/';
  }



  /**
   * Save content and clear cache.
   *
   * @param array $content
   * @param null|int $contentMainId
   * @return int Content ID
   */
  public function saveContent($content, $contentMainId = NULL) {
    if (isset($content['id'])) {
      $this->h5pF->updateContent($content, $contentMainId);
    }
    else {
      $content['id'] = $this->h5pF->insertContent($content, $contentMainId);
    }

    // Some user data for content has to be reset when the content changes.
    $this->h5pF->resetContentUserData($contentMainId ? $contentMainId : $content['id']);

    return $content['id'];
  }

  /**
   * Load content.
   *
   * @param int $id for content.
   * @return object
   */
  public function loadContent($id) {
    $content = $this->h5pF->loadContent($id);

    if ($content !== NULL) {
      $content['library'] = array(
        'id' => $content['libraryId'],
        'name' => $content['libraryName'],
        'majorVersion' => $content['libraryMajorVersion'],
        'minorVersion' => $content['libraryMinorVersion'],
        'embedTypes' => $content['libraryEmbedTypes'],
        'fullscreen' => $content['libraryFullscreen'],
      );
      unset($content['libraryId'], $content['libraryName'], $content['libraryEmbedTypes'], $content['libraryFullscreen']);

//      // TODO: Move to filterParameters?
//      if (isset($this->h5pD)) {
//        // TODO: Remove Drupal specific stuff
//        $json_content_path = file_create_path(file_directory_path() . '/' . variable_get('h5p_default_path', 'h5p') . '/content/' . $id . '/content.json');
//        if (file_exists($json_content_path) === TRUE) {
//          $json_content = file_get_contents($json_content_path);
//          if (json_decode($json_content, TRUE) !== FALSE) {
//            drupal_set_message(t('Invalid json in json content'), 'warning');
//          }
//          $content['params'] = $json_content;
//        }
//      }
    }

    return $content;
  }

  /**
   * Filter content run parameters, rebuild content dependency cache and export file.
   *
   * @param Object|array $content
   * @return Object NULL on failure.
   */
  public function filterParameters(&$content) {
    if (!empty($content['filtered']) &&
        (!$this->exportEnabled ||
         ($content['slug'] &&
          $this->fs->hasExport($content['slug'] . '-' . $content['id'] . '.h5p')))) {
      return $content['filtered'];
    }

    // Validate and filter against main library semantics.
    $validator = new H5PContentValidator($this->h5pF, $this);
    $params = (object) array(
      'library' => H5PCore::libraryToString($content['library']),
      'params' => json_decode($content['params'])
    );
    if (!$params->params) {
      return NULL;
    }
    $validator->validateLibrary($params, (object) array('options' => array($params->library)));

    $params = json_encode($params->params);

    // Update content dependencies.
    $content['dependencies'] = $validator->getDependencies();

    // Sometimes the parameters are filtered before content has been created
    if ($content['id']) {
      $this->h5pF->deleteLibraryUsage($content['id']);
      $this->h5pF->saveLibraryUsage($content['id'], $content['dependencies']);

      if (!$content['slug']) {
        $content['slug'] = $this->generateContentSlug($content);

        // Remove old export file
        $this->fs->deleteExport($content['id'] . '.h5p');
      }

      if ($this->exportEnabled) {
        // Recreate export file
        $exporter = new H5PExport($this->h5pF, $this);
        $exporter->createExportFile($content);
      }

      // Cache.
      $this->h5pF->updateContentFields($content['id'], array(
        'filtered' => $params,
        'slug' => $content['slug']
      ));
    }
    return $params;
  }

  /**
   * Generate content slug
   *
   * @param array $content object
   * @return string unique content slug
   */
  private function generateContentSlug($content) {
    $slug = H5PCore::slugify($content['title']);

    $available = NULL;
    while (!$available) {
      if ($available === FALSE) {
        // If not available, add number suffix.
        $matches = array();
        if (preg_match('/(.+-)([0-9]+)$/', $slug, $matches)) {
          $slug = $matches[1] . (intval($matches[2]) + 1);
        }
        else {
          $slug .=  '-2';
        }
      }
      $available = $this->h5pF->isContentSlugAvailable($slug);
    }

    return $slug;
  }

  /**
   * Find the files required for this content to work.
   *
   * @param int $id for content.
   * @param null $type
   * @return array
   */
  public function loadContentDependencies($id, $type = NULL) {
    $dependencies = $this->h5pF->loadContentDependencies($id, $type);

    if (isset($this->h5pD)) {
      $developmentLibraries = $this->h5pD->getLibraries();

      foreach ($dependencies as $key => $dependency) {
        $libraryString = H5PCore::libraryToString($dependency);
        if (isset($developmentLibraries[$libraryString])) {
          $developmentLibraries[$libraryString]['dependencyType'] = $dependencies[$key]['dependencyType'];
          $dependencies[$key] = $developmentLibraries[$libraryString];
        }
      }
    }

    return $dependencies;
  }

  /**
   * Get all dependency assets of the given type
   *
   * @param array $dependency
   * @param string $type
   * @param array $assets
   * @param string $prefix Optional. Make paths relative to another dir.
   */
  private function getDependencyAssets($dependency, $type, &$assets, $prefix = '') {
    // Check if dependency has any files of this type
    if (empty($dependency[$type]) || $dependency[$type][0] === '') {
      return;
    }

    // Check if we should skip CSS.
    if ($type === 'preloadedCss' && (isset($dependency['dropCss']) && $dependency['dropCss'] === '1')) {
      return;
    }
    foreach ($dependency[$type] as $file) {
      $assets[] = (object) array(
        'path' => $prefix . '/' . $dependency['path'] . '/' . trim(is_array($file) ? $file['path'] : $file),
        'version' => $dependency['version']
      );
    }
  }

  /**
   * Combines path with cache buster / version.
   *
   * @param array $assets
   * @return array
   */
  public function getAssetsUrls($assets) {
    $urls = array();

    foreach ($assets as $asset) {
      $url = $asset->path;

      // Add URL prefix if not external
      if (strpos($asset->path, '://') === FALSE) {
        $url = $this->url . $url;
      }

      // Add version/cache buster if set
      if (isset($asset->version)) {
        $url .= $asset->version;
      }

      $urls[] = $url;
    }

    return $urls;
  }

  /**
   * Return file paths for all dependencies files.
   *
   * @param array $dependencies
   * @param string $prefix Optional. Make paths relative to another dir.
   * @return array files.
   */
  public function getDependenciesFiles($dependencies, $prefix = '') {
    // Build files list for assets
    $files = array(
      'scripts' => array(),
      'styles' => array()
    );

    $key = null;

    // Avoid caching empty files
    if (empty($dependencies)) {
      return $files;
    }

    if ($this->aggregateAssets) {
      // Get aggregated files for assets
      $key = self::getDependenciesHash($dependencies);

      $cachedAssets = $this->fs->getCachedAssets($key);
      if ($cachedAssets !== NULL) {
        return array_merge($files, $cachedAssets); // Using cached assets
      }
    }

    // Using content dependencies
    foreach ($dependencies as $dependency) {
      if (isset($dependency['path']) === FALSE) {
        $dependency['path'] = 'libraries/' . H5PCore::libraryToString($dependency, TRUE);
        $dependency['preloadedJs'] = explode(',', $dependency['preloadedJs']);
        $dependency['preloadedCss'] = explode(',', $dependency['preloadedCss']);
      }
      $dependency['version'] = "?ver={$dependency['majorVersion']}.{$dependency['minorVersion']}.{$dependency['patchVersion']}";
      $this->getDependencyAssets($dependency, 'preloadedJs', $files['scripts'], $prefix);
      $this->getDependencyAssets($dependency, 'preloadedCss', $files['styles'], $prefix);
    }

    if ($this->aggregateAssets) {
      // Aggregate and store assets
      $this->fs->cacheAssets($files, $key);

      // Keep track of which libraries have been cached in case they are updated
      $this->h5pF->saveCachedAssets($key, $dependencies);
    }

    return $files;
  }

  private static function getDependenciesHash(&$dependencies) {
    // Build hash of dependencies
    $toHash = array();

    // Use unique identifier for each library version
    foreach ($dependencies as $dep) {
      $toHash[] = "{$dep['machineName']}-{$dep['majorVersion']}.{$dep['minorVersion']}.{$dep['patchVersion']}";
    }

    // Sort in case the same dependencies comes in a different order
    sort($toHash);

    // Calculate hash sum
    return hash('sha1', implode('', $toHash));
  }

  /**
   * Load library semantics.
   *
   * @param $name
   * @param $majorVersion
   * @param $minorVersion
   * @return string
   */
  public function loadLibrarySemantics($name, $majorVersion, $minorVersion) {
    $semantics = NULL;
    if (isset($this->h5pD)) {
      // Try to load from dev lib
      $semantics = $this->h5pD->getSemantics($name, $majorVersion, $minorVersion);
    }

    if ($semantics === NULL) {
      // Try to load from DB.
      $semantics = $this->h5pF->loadLibrarySemantics($name, $majorVersion, $minorVersion);
    }

    if ($semantics !== NULL) {
      $semantics = json_decode($semantics);
      $this->h5pF->alterLibrarySemantics($semantics, $name, $majorVersion, $minorVersion);
    }

    return $semantics;
  }

  /**
   * Load library.
   *
   * @param $name
   * @param $majorVersion
   * @param $minorVersion
   * @return array or null.
   */
  public function loadLibrary($name, $majorVersion, $minorVersion) {
    $library = NULL;
    if (isset($this->h5pD)) {
      // Try to load from dev
      $library = $this->h5pD->getLibrary($name, $majorVersion, $minorVersion);
      if ($library !== NULL) {
        $library['semantics'] = $this->h5pD->getSemantics($name, $majorVersion, $minorVersion);
      }
    }

    if ($library === NULL) {
      // Try to load from DB.
      $library = $this->h5pF->loadLibrary($name, $majorVersion, $minorVersion);
    }

    return $library;
  }

  /**
   * Deletes a library
   *
   * @param stdClass $libraryId
   */
  public function deleteLibrary($libraryId) {
    $this->h5pF->deleteLibrary($libraryId);
  }

  /**
   * Recursive. Goes through the dependency tree for the given library and
   * adds all the dependencies to the given array in a flat format.
   *
   * @param $dependencies
   * @param array $library To find all dependencies for.
   * @param int $nextWeight An integer determining the order of the libraries
   *  when they are loaded
   * @param bool $editor Used internally to force all preloaded sub dependencies
   *  of an editor dependency to be editor dependencies.
   * @return int
   */
  public function findLibraryDependencies(&$dependencies, $library, $nextWeight = 1, $editor = FALSE) {
    foreach (array('dynamic', 'preloaded', 'editor') as $type) {
      $property = $type . 'Dependencies';
      if (!isset($library[$property])) {
        continue; // Skip, no such dependencies.
      }

      if ($type === 'preloaded' && $editor === TRUE) {
        // All preloaded dependencies of an editor library is set to editor.
        $type = 'editor';
      }

      foreach ($library[$property] as $dependency) {
        $dependencyKey = $type . '-' . $dependency['machineName'];
        if (isset($dependencies[$dependencyKey]) === TRUE) {
          continue; // Skip, already have this.
        }

        $dependencyLibrary = $this->loadLibrary($dependency['machineName'], $dependency['majorVersion'], $dependency['minorVersion']);
        if ($dependencyLibrary) {
          $dependencies[$dependencyKey] = array(
            'library' => $dependencyLibrary,
            'type' => $type
          );
          $nextWeight = $this->findLibraryDependencies($dependencies, $dependencyLibrary, $nextWeight, $type === 'editor');
          $dependencies[$dependencyKey]['weight'] = $nextWeight++;
        }
        else {
          // This site is missing a dependency!
          $this->h5pF->setErrorMessage($this->h5pF->t('Missing dependency @dep required by @lib.', array('@dep' => H5PCore::libraryToString($dependency), '@lib' => H5PCore::libraryToString($library))));
        }
      }
    }
    return $nextWeight;
  }

  /**
   * Check if a library is of the version we're looking for
   *
   * Same version means that the majorVersion and minorVersion is the same
   *
   * @param array $library
   *  Data from library.json
   * @param array $dependency
   *  Definition of what library we're looking for
   * @return boolean
   *  TRUE if the library is the same version as the dependency
   *  FALSE otherwise
   */
  public function isSameVersion($library, $dependency) {
    if ($library['machineName'] != $dependency['machineName']) {
      return FALSE;
    }
    if ($library['majorVersion'] != $dependency['majorVersion']) {
      return FALSE;
    }
    if ($library['minorVersion'] != $dependency['minorVersion']) {
      return FALSE;
    }
    return TRUE;
  }

  /**
   * Recursive function for removing directories.
   *
   * @param string $dir
   *  Path to the directory we'll be deleting
   * @return boolean
   *  Indicates if the directory existed.
   */
  public static function deleteFileTree($dir) {
    if (!is_dir($dir)) {
      return false;
    }
    $files = array_diff(scandir($dir), array('.','..'));
    foreach ($files as $file) {
      (is_dir("$dir/$file")) ? self::deleteFileTree("$dir/$file") : unlink("$dir/$file");
    }
    return rmdir($dir);
  }

  /**
   * Writes library data as string on the form {machineName} {majorVersion}.{minorVersion}
   *
   * @param array $library
   *  With keys machineName, majorVersion and minorVersion
   * @param boolean $folderName
   *  Use hyphen instead of space in returned string.
   * @return string
   *  On the form {machineName} {majorVersion}.{minorVersion}
   */
  public static function libraryToString($library, $folderName = FALSE) {
    return (isset($library['machineName']) ? $library['machineName'] : $library['name']) . ($folderName ? '-' : ' ') . $library['majorVersion'] . '.' . $library['minorVersion'];
  }

  /**
   * Parses library data from a string on the form {machineName} {majorVersion}.{minorVersion}
   *
   * @param string $libraryString
   *  On the form {machineName} {majorVersion}.{minorVersion}
   * @return array|FALSE
   *  With keys machineName, majorVersion and minorVersion.
   *  Returns FALSE only if string is not parsable in the normal library
   *  string formats "Lib.Name-x.y" or "Lib.Name x.y"
   */
  public static function libraryFromString($libraryString) {
    $re = '/^([\w0-9\-\.]{1,255})[\-\ ]([0-9]{1,5})\.([0-9]{1,5})$/i';
    $matches = array();
    $res = preg_match($re, $libraryString, $matches);
    if ($res) {
      return array(
        'machineName' => $matches[1],
        'majorVersion' => $matches[2],
        'minorVersion' => $matches[3]
      );
    }
    return FALSE;
  }

  /**
   * Determine the correct embed type to use.
   *
   * @param $contentEmbedType
   * @param $libraryEmbedTypes
   * @return string 'div' or 'iframe'.
   */
  public static function determineEmbedType($contentEmbedType, $libraryEmbedTypes) {
    // Detect content embed type
    $embedType = strpos(strtolower($contentEmbedType), 'div') !== FALSE ? 'div' : 'iframe';

    if ($libraryEmbedTypes !== NULL && $libraryEmbedTypes !== '') {
      // Check that embed type is available for library
      $embedTypes = strtolower($libraryEmbedTypes);
      if (strpos($embedTypes, $embedType) === FALSE) {
        // Not available, pick default.
        $embedType = strpos($embedTypes, 'div') !== FALSE ? 'div' : 'iframe';
      }
    }

    return $embedType;
  }

  /**
   * Get the absolute version for the library as a human readable string.
   *
   * @param object $library
   * @return string
   */
  public static function libraryVersion($library) {
    return $library->major_version . '.' . $library->minor_version . '.' . $library->patch_version;
  }

  /**
   * Determine which versions content with the given library can be upgraded to.
   *
   * @param object $library
   * @param array $versions
   * @return array
   */
  public function getUpgrades($library, $versions) {
   $upgrades = array();

   foreach ($versions as $upgrade) {
     if ($upgrade->major_version > $library->major_version || $upgrade->major_version === $library->major_version && $upgrade->minor_version > $library->minor_version) {
       $upgrades[$upgrade->id] = H5PCore::libraryVersion($upgrade);
     }
   }

   return $upgrades;
  }

  /**
   * Converts all the properties of the given object or array from
   * snake_case to camelCase. Useful after fetching data from the database.
   *
   * Note that some databases does not support camelCase.
   *
   * @param mixed $arr input
   * @param boolean $obj return object
   * @return mixed object or array
   */
  public static function snakeToCamel($arr, $obj = false) {
    $newArr = array();

    foreach ($arr as $key => $val) {
      $next = -1;
      while (($next = strpos($key, '_', $next + 1)) !== FALSE) {
        $key = substr_replace($key, strtoupper($key{$next + 1}), $next, 2);
      }

      $newArr[$key] = $val;
    }

    return $obj ? (object) $newArr : $newArr;
  }

  /**
   * Detects if the site was accessed from localhost,
   * through a local network or from the internet.
   */
  public function detectSiteType() {
    $type = $this->h5pF->getOption('site_type', 'local');

    // Determine remote/visitor origin
    if ($type === 'network' ||
        ($type === 'local' &&
         isset($_SERVER['REMOTE_ADDR']) &&
         !preg_match('/^localhost$|^127(?:\.[0-9]+){0,2}\.[0-9]+$|^(?:0*\:)*?:?0*1$/i', $_SERVER['REMOTE_ADDR']))) {
      if (isset($_SERVER['REMOTE_ADDR']) && filter_var($_SERVER['REMOTE_ADDR'], FILTER_VALIDATE_IP, FILTER_FLAG_NO_PRIV_RANGE)) {
        // Internet
        $this->h5pF->setOption('site_type', 'internet');
      }
      elseif ($type === 'local') {
        // Local network
        $this->h5pF->setOption('site_type', 'network');
      }
    }
  }

  /**
   * Get a list of installed libraries, different minor versions will
   * return separate entries.
   *
   * @return array
   *  A distinct array of installed libraries
   */
  public function getLibrariesInstalled() {
    $librariesInstalled = array();
    $libs = $this->h5pF->loadLibraries();

    foreach($libs as $libName => $library) {
      foreach($library as $libVersion) {
        $librariesInstalled[$libName.' '.$libVersion->major_version.'.'.$libVersion->minor_version] = $libVersion->patch_version;
      }
    }

    return $librariesInstalled;
  }

  /**
   * Easy way to combine similar data sets.
   *
   * @param array $inputs Multiple arrays with data
   * @return array
   */
  public function combineArrayValues($inputs) {
    $results = array();
    foreach ($inputs as $index => $values) {
      foreach ($values as $key => $value) {
        $results[$key][$index] = $value;
      }
    }
    return $results;
  }

  /**
   * Communicate with H5P.org and get content type cache. Each platform
   * implementation is responsible for invoking this, eg using cron
   *
   * @param bool $fetchingDisabled
   *
   * @return bool|object Returns endpoint data if found, otherwise FALSE
   */
  public function fetchLibrariesMetadata($fetchingDisabled = FALSE) {
    // Gather data
    $uuid = $this->h5pF->getOption('site_uuid', '');
    $platform = $this->h5pF->getPlatformInfo();
    $data = array(
      'api_version' => 2,
      'uuid' => $uuid,
      'platform_name' => $platform['name'],
      'platform_version' => $platform['version'],
      'h5p_version' => $platform['h5pVersion'],
      'disabled' => $fetchingDisabled ? 1 : 0,
      'local_id' => hash('crc32', $this->fullPluginPath),
      'type' => $this->h5pF->getOption('site_type', 'local'),
      'num_authors' => $this->h5pF->getNumAuthors(),
      'libraries' => json_encode($this->combineArrayValues(array(
        'patch' => $this->getLibrariesInstalled(),
        'content' => $this->h5pF->getLibraryContentCount(),
        'loaded' => $this->h5pF->getLibraryStats('library'),
        'created' => $this->h5pF->getLibraryStats('content create'),
        'createdUpload' => $this->h5pF->getLibraryStats('content create upload'),
        'deleted' => $this->h5pF->getLibraryStats('content delete'),
        'resultViews' => $this->h5pF->getLibraryStats('results content'),
        'shortcodeInserts' => $this->h5pF->getLibraryStats('content shortcode insert')
      )))
    );

    // Register site if it is not registered
    if (empty($uuid)) {
      $protocol = (extension_loaded('openssl') ? 'https' : 'http');
      $endpoint = 'api.h5p.org/v1/sites';
      $registration = $this->h5pF->fetchExternalData("{$protocol}://{$endpoint}", $data);

      // Failed retrieving uuid
      if (!$registration) {
        $errorMessage = $this->h5pF->t('Site could not be registered with the hub. Please contact your site administrator.');
        H5PCore::ajaxError(
          $errorMessage,
          'SITE_REGISTRATION_FAILED'
        );
        $this->h5pF->setErrorMessage($errorMessage);
        $this->h5pF->setErrorMessage(
          $this->h5pF->t('The H5P Hub has been disabled until this problem can be resolved. You may still upload libraries through the "H5P Libraries" page.')
        );
        return FALSE;
      }

      // Successfully retrieved new uuid
      $json = json_decode($registration);
      $data['uuid'] = $json->uuid;
      $this->h5pF->setOption('site_uuid', $json->uuid);
      $this->h5pF->setInfoMessage(
        $this->h5pF->t('Your site was successfully registered with the H5P Hub.')
      );
      $this->h5pF->setInfoMessage(
        $this->h5pF->t('You have been provided a unique key that identifies you with the Hub when receiving new updates. The key is available for viewing in the "H5P Settings" page.')
      );
    }

    $result = $this->updateContentTypeCache($data);

    // No data received
    if (!$result || empty($result)) {
      return;
    }

    // Handle libraries metadata
    if (isset($result->libraries)) {
      foreach ($result->libraries as $library) {
        if (isset($library->tutorialUrl) && isset($library->machineName)) {
          $this->h5pF->setLibraryTutorialUrl($library->machineNamee, $library->tutorialUrl);
        }
      }
    }

    // Handle latest version of H5P
    if (!empty($result->packageReleased)) {
      $this->h5pF->setOption('update_available', $result->packageReleased->releasedAt);
      $this->h5pF->setOption('update_available_path', $result->packageReleased->path);
    }
  }

  /**
   * Create representation of display options as int
   *
   * @param array $sources
   * @param int $current
   * @return int
   */
  public function getStorableDisplayOptions(&$sources, $current) {
    // Download - force setting it if always on or always off
    $download = $this->h5pF->getOption(self::DISPLAY_OPTION_DOWNLOAD, H5PDisplayOptionBehaviour::ALWAYS_SHOW);
    if ($download == H5PDisplayOptionBehaviour::ALWAYS_SHOW ||
        $download == H5PDisplayOptionBehaviour::NEVER_SHOW) {
      $sources[self::DISPLAY_OPTION_DOWNLOAD] = ($download == H5PDisplayOptionBehaviour::ALWAYS_SHOW);
    }

    // Embed - force setting it if always on or always off
    $embed = $this->h5pF->getOption(self::DISPLAY_OPTION_EMBED, H5PDisplayOptionBehaviour::ALWAYS_SHOW);
    if ($embed == H5PDisplayOptionBehaviour::ALWAYS_SHOW ||
        $embed == H5PDisplayOptionBehaviour::NEVER_SHOW) {
      $sources[self::DISPLAY_OPTION_EMBED] = ($embed == H5PDisplayOptionBehaviour::ALWAYS_SHOW);
    }

    foreach (H5PCore::$disable as $bit => $option) {
      if (!isset($sources[$option]) || !$sources[$option]) {
        $current |= $bit; // Disable
      }
      else {
        $current &= ~$bit; // Enable
      }
    }
    return $current;
  }

  /**
   * Determine display options visibility and value on edit
   *
   * @param int $disable
   * @return array
   */
  public function getDisplayOptionsForEdit($disable = NULL) {
    $display_options = array();

    $current_display_options = $disable === NULL ? array() : $this->getDisplayOptionsAsArray($disable);

    if ($this->h5pF->getOption(self::DISPLAY_OPTION_FRAME, TRUE)) {
      $display_options[self::DISPLAY_OPTION_FRAME] =
        isset($current_display_options[self::DISPLAY_OPTION_FRAME]) ?
        $current_display_options[self::DISPLAY_OPTION_FRAME] :
        TRUE;

      // Download
      $export = $this->h5pF->getOption(self::DISPLAY_OPTION_DOWNLOAD, H5PDisplayOptionBehaviour::ALWAYS_SHOW);
      if ($export == H5PDisplayOptionBehaviour::CONTROLLED_BY_AUTHOR_DEFAULT_ON ||
          $export == H5PDisplayOptionBehaviour::CONTROLLED_BY_AUTHOR_DEFAULT_OFF) {
        $display_options[self::DISPLAY_OPTION_DOWNLOAD] =
          isset($current_display_options[self::DISPLAY_OPTION_DOWNLOAD]) ?
          $current_display_options[self::DISPLAY_OPTION_DOWNLOAD] :
          ($export == H5PDisplayOptionBehaviour::CONTROLLED_BY_AUTHOR_DEFAULT_ON);
      }

      // Embed
      $embed = $this->h5pF->getOption(self::DISPLAY_OPTION_EMBED, H5PDisplayOptionBehaviour::ALWAYS_SHOW);
      if ($embed == H5PDisplayOptionBehaviour::CONTROLLED_BY_AUTHOR_DEFAULT_ON ||
          $embed == H5PDisplayOptionBehaviour::CONTROLLED_BY_AUTHOR_DEFAULT_OFF) {
        $display_options[self::DISPLAY_OPTION_EMBED] =
          isset($current_display_options[self::DISPLAY_OPTION_EMBED]) ?
          $current_display_options[self::DISPLAY_OPTION_EMBED] :
          ($embed == H5PDisplayOptionBehaviour::CONTROLLED_BY_AUTHOR_DEFAULT_ON);
      }

      // Copyright
      if ($this->h5pF->getOption(self::DISPLAY_OPTION_COPYRIGHT, TRUE)) {
        $display_options[self::DISPLAY_OPTION_COPYRIGHT] =
          isset($current_display_options[self::DISPLAY_OPTION_COPYRIGHT]) ?
          $current_display_options[self::DISPLAY_OPTION_COPYRIGHT] :
          TRUE;
      }
    }

    return $display_options;
  }

  /**
   * Helper function used to figure out embed & download behaviour
   *
   * @param string $option_name
   * @param H5PPermission $permission
   * @param int $id
   * @param bool &$value
   */
  private function setDisplayOptionOverrides($option_name, $permission, $id, &$value) {
    $behaviour = $this->h5pF->getOption($option_name, H5PDisplayOptionBehaviour::ALWAYS_SHOW);
    // If never show globally, force hide
    if ($behaviour == H5PDisplayOptionBehaviour::NEVER_SHOW) {
      $value = false;
    }
    elseif ($behaviour == H5PDisplayOptionBehaviour::ALWAYS_SHOW) {
      // If always show or permissions say so, force show
      $value = true;
    }
    elseif ($behaviour == H5PDisplayOptionBehaviour::CONTROLLED_BY_PERMISSIONS) {
      $value = $this->h5pF->hasPermission($permission, $id);
    }
  }

  /**
   * Determine display option visibility when viewing H5P
   *
   * @param int $display_options
   * @param int  $id Might be content id or user id.
   * Depends on what the platform needs to be able to determine permissions.
   * @return array
   */
  public function getDisplayOptionsForView($disable, $id) {
    $display_options = $this->getDisplayOptionsAsArray($disable);

    if ($this->h5pF->getOption(self::DISPLAY_OPTION_FRAME, TRUE) == FALSE) {
      $display_options[self::DISPLAY_OPTION_FRAME] = false;
    }
    else {
      $this->setDisplayOptionOverrides(self::DISPLAY_OPTION_DOWNLOAD, H5PPermission::DOWNLOAD_H5P, $id, $display_options[self::DISPLAY_OPTION_DOWNLOAD]);
      $this->setDisplayOptionOverrides(self::DISPLAY_OPTION_EMBED, H5PPermission::EMBED_H5P, $id, $display_options[self::DISPLAY_OPTION_EMBED]);

      if ($this->h5pF->getOption(self::DISPLAY_OPTION_COPYRIGHT, TRUE) == FALSE) {
        $display_options[self::DISPLAY_OPTION_COPYRIGHT] = false;
      }
    }

    return $display_options;
  }

  /**
   * Convert display options as single byte to array
   *
   * @param int $disable
   * @return array
   */
  private function getDisplayOptionsAsArray($disable) {
    return array(
      self::DISPLAY_OPTION_FRAME => !($disable & H5PCore::DISABLE_FRAME),
      self::DISPLAY_OPTION_DOWNLOAD => !($disable & H5PCore::DISABLE_DOWNLOAD),
      self::DISPLAY_OPTION_EMBED => !($disable & H5PCore::DISABLE_EMBED),
      self::DISPLAY_OPTION_COPYRIGHT => !($disable & H5PCore::DISABLE_COPYRIGHT),
      self::DISPLAY_OPTION_ABOUT => !!$this->h5pF->getOption(self::DISPLAY_OPTION_ABOUT, TRUE),
    );
  }

  /**
   * Small helper for getting the library's ID.
   *
   * @param array $library
   * @param string [$libString]
   * @return int Identifier, or FALSE if non-existent
   */
  public function getLibraryId($library, $libString = NULL) {
    if (!$libString) {
      $libString = self::libraryToString($library);
    }

    if (!isset($libraryIdMap[$libString])) {
      $libraryIdMap[$libString] = $this->h5pF->getLibraryId($library['machineName'], $library['majorVersion'], $library['minorVersion']);
    }

    return $libraryIdMap[$libString];
  }

  /**
   * Convert strings of text into simple kebab case slugs.
   * Very useful for readable urls etc.
   *
   * @param string $input
   * @return string
   */
  public static function slugify($input) {
    // Down low
    $input = strtolower($input);

    // Replace common chars
    $input = str_replace(
      array('æ',  'ø',  'ö', 'ó', 'ô', 'Ò',  'Õ', 'Ý', 'ý', 'ÿ', 'ā', 'ă', 'ą', 'œ', 'å', 'ä', 'á', 'à', 'â', 'ã', 'ç', 'ć', 'ĉ', 'ċ', 'č', 'é', 'è', 'ê', 'ë', 'í', 'ì', 'î', 'ï', 'ú', 'ñ', 'ü', 'ù', 'û', 'ß',  'ď', 'đ', 'ē', 'ĕ', 'ė', 'ę', 'ě', 'ĝ', 'ğ', 'ġ', 'ģ', 'ĥ', 'ħ', 'ĩ', 'ī', 'ĭ', 'į', 'ı', 'ĳ',  'ĵ', 'ķ', 'ĺ', 'ļ', 'ľ', 'ŀ', 'ł', 'ń', 'ņ', 'ň', 'ŉ', 'ō', 'ŏ', 'ő', 'ŕ', 'ŗ', 'ř', 'ś', 'ŝ', 'ş', 'š', 'ţ', 'ť', 'ŧ', 'ũ', 'ū', 'ŭ', 'ů', 'ű', 'ų', 'ŵ', 'ŷ', 'ź', 'ż', 'ž', 'ſ', 'ƒ', 'ơ', 'ư', 'ǎ', 'ǐ', 'ǒ', 'ǔ', 'ǖ', 'ǘ', 'ǚ', 'ǜ', 'ǻ', 'ǽ',  'ǿ'),
      array('ae', 'oe', 'o', 'o', 'o', 'oe', 'o', 'o', 'y', 'y', 'y', 'a', 'a', 'a', 'a', 'a', 'a', 'a', 'a', 'a', 'c', 'c', 'c', 'c', 'c', 'e', 'e', 'e', 'e', 'i', 'i', 'i', 'i', 'u', 'n', 'u', 'u', 'u', 'es', 'd', 'd', 'e', 'e', 'e', 'e', 'e', 'g', 'g', 'g', 'g', 'h', 'h', 'i', 'i', 'i', 'i', 'i', 'ij', 'j', 'k', 'l', 'l', 'l', 'l', 'l', 'n', 'n', 'n', 'n', 'o', 'o', 'o', 'r', 'r', 'r', 's', 's', 's', 's', 't', 't', 't', 'u', 'u', 'u', 'u', 'u', 'u', 'w', 'y', 'z', 'z', 'z', 's', 'f', 'o', 'u', 'a', 'i', 'o', 'u', 'u', 'u', 'u', 'u', 'a', 'ae', 'oe'),
      $input);

    // Replace everything else
    $input = preg_replace('/[^a-z0-9]/', '-', $input);

    // Prevent double hyphen
    $input = preg_replace('/-{2,}/', '-', $input);

    // Prevent hyphen in beginning or end
    $input = trim($input, '-');

    // Prevent to long slug
    if (strlen($input) > 91) {
      $input = substr($input, 0, 92);
    }

    // Prevent empty slug
    if ($input === '') {
      $input = 'interactive';
    }

    return $input;
  }

  /**
   * Makes it easier to print response when AJAX request succeeds.
   *
   * @param mixed $data
   * @since 1.6.0
   */
  public static function ajaxSuccess($data = NULL, $only_data = FALSE) {
    $response = array(
      'success' => TRUE
    );
    if ($data !== NULL) {
      $response['data'] = $data;

      // Pass data flatly to support old methods
      if ($only_data) {
        $response = $data;
      }
    }
    self::printJson($response);
  }

  /**
   * Makes it easier to print response when AJAX request fails.
   * Will exit after printing error.
   *
   * @param string $message A human readable error message
   * @param string $error_code An machine readable error code that a client
   * should be able to interpret
   * @param null|int $status_code Http response code
   * @since 1.6.0
   */
  public static function ajaxError($message = NULL, $error_code = NULL, $status_code = NULL) {
    $response = array(
      'success' => FALSE
    );
    if ($message !== NULL) {
      $response['message'] = $message;
    }

    if ($error_code !== NULL) {
      $response['errorCode'] = $error_code;
    }

    self::printJson($response, $status_code);
  }

  /**
   * Print JSON headers with UTF-8 charset and json encode response data.
   * Makes it easier to respond using JSON.
   *
   * @param mixed $data
   * @param null|int $status_code Http response code
   */
  private static function printJson($data, $status_code = NULL) {
    if ($status_code !== NULL) {
      http_response_code($status_code);
    }

    header('Cache-Control: no-cache');
    header('Content-type: application/json; charset=utf-8');
    print json_encode($data);
  }

  /**
   * Get a new H5P security token for the given action.
   *
   * @param string $action
   * @return string token
   */
  public static function createToken($action) {
    if (!isset($_SESSION['h5p_token'])) {
      // Create an unique key which is used to create action tokens for this session.
      $_SESSION['h5p_token'] = uniqid();
    }

    // Timefactor
    $time_factor = self::getTimeFactor();

    // Create and return token
    return substr(hash('md5', $action . $time_factor . $_SESSION['h5p_token']), -16, 13);
  }

  /**
   * Create a time based number which is unique for each 12 hour.
   * @return int
   */
  private static function getTimeFactor() {
    return ceil(time() / (86400 / 2));
  }

  /**
   * Verify if the given token is valid for the given action.
   *
   * @param string $action
   * @param string $token
   * @return boolean valid token
   */
  public static function validToken($action, $token) {
    $time_factor = self::getTimeFactor();
    return $token === substr(hash('md5', $action . $time_factor . $_SESSION['h5p_token']), -16, 13) || // Under 12 hours
           $token === substr(hash('md5', $action . ($time_factor - 1) . $_SESSION['h5p_token']), -16, 13); // Between 12-24 hours
  }

  /**
   * Update content type cache
   *
   * @param object $postData Data sent to the hub
   *
   * @return bool|object Returns endpoint data if found, otherwise FALSE
   */
  public function updateContentTypeCache($postData = NULL) {
    $interface = $this->h5pF;

    // Set uuid
    if (!$postData) {
<<<<<<< HEAD
      $siteKey = $this->h5pF->getOption('site_key', '');
      $postData = array(
        'uuid' => $siteKey ? $siteKey : $this->h5pF->getOption('site_uuid', '')
=======
      $site_uuid = $this->h5pF->getOption('site_uuid', '');

      // Register site with site uuid if we don't already have it
      // and try to update content type cache again when this is done
      if (empty($site_uuid)) {
        return $this->fetchLibrariesMetadata();
      }

      $postData = array(
        'uuid' => $site_uuid
>>>>>>> fd93b30a
      );
    }

    $postData['current_cache'] = $this->h5pF->getOption('content_type_cache_updated_at', 0);

    $protocol = (extension_loaded('openssl') ? 'https' : 'http');
    $endpoint = H5PHubEndpoints::CONTENT_TYPES;
    $data = $interface->fetchExternalData("{$protocol}://{$endpoint}", $postData);

    // No data received
    if (!$data) {
      $interface->setErrorMessage(
        $interface->t('Could not connect to the H5P Content Type Hub. Please try again later.')
      );
      return FALSE;
    }

    $json = json_decode($data);

    // No libraries received
    if (!isset($json->contentTypes) || empty($json->contentTypes)) {
      $interface->setErrorMessage(
        $interface->t('No libraries was received from the Content Type Hub. Please try again later.')
      );
      return FALSE;
    }

    // Replace content type cache
    $interface->replaceContentTypeCache($json);

    // Inform of the changes and update timestamp
    $interface->setInfoMessage($interface->t('Library cache was successfully updated!'));
    $interface->setOption('content_type_cache_updated_at', time());
    return $data;
  }

  /**
   * Check if the current server setup is valid and set error messages
   *
   * @return object Setup object with errors and disable hub properties
   */
  public function checkSetupErrorMessage() {
    $setup = (object) array(
      'errors' => array(),
      'disable_hub' => FALSE
    );

    if (!class_exists('ZipArchive')) {
      $setup->errors[] = $this->h5pF->t('Your PHP version does not support ZipArchive.');
      $setup->disable_hub = TRUE;
    }

    if (!extension_loaded('mbstring')) {
      $setup->errors[] = $this->h5pF->t(
        'The mbstring PHP extension is not loaded. H5P need this to function properly'
      );
      $setup->disable_hub = TRUE;
    }

    // Check php version >= 5.2
    $php_version = explode('.', phpversion());
    if ($php_version[0] < 5 || ($php_version[0] === 5 && $php_version[1] < 2)) {
      $setup->errors[] = $this->h5pF->t('Your PHP version is outdated. H5P requires version 5.2 to function properly. Version 5.6 or later is recommended.');
      $setup->disable_hub = TRUE;
    }

    // Check write access
    if (!$this->fs->hasWriteAccess()) {
      $setup->errors[] = $this->h5pF->t('A problem with the server write access was detected. Please make sure that your server can write to your data folder.');
      $setup->disable_hub = TRUE;
    }

    $max_upload_size = self::returnBytes(ini_get('upload_max_filesize'));
    $max_post_size   = self::returnBytes(ini_get('post_max_size'));
    $byte_threshold  = 5000000; // 5MB
    if ($max_upload_size < $byte_threshold) {
      $setup->errors[] =
        $this->h5pF->t('Your PHP max upload size is quite small. With your current setup, you may not upload files larger than %number MB. This might be a problem when trying to upload H5Ps, images and videos. Please consider to increase it to more than 5MB.', array('%number' => number_format($max_upload_size / 1024 / 1024, 2, '.', ' ')));
    }

    if ($max_post_size < $byte_threshold) {
      $setup->errors[] =
        $this->h5pF->t('Your PHP max post size is quite small. With your current setup, you may not upload files larger than %number MB. This might be a problem when trying to upload H5Ps, images and videos. Please consider to increase it to more than 5MB', array('%number' => number_format($max_upload_size / 1024 / 1024, 2, '.', ' ')));
    }

    if ($max_upload_size > $max_post_size) {
      $setup->errors[] =
        $this->h5pF->t('Your PHP max upload size is bigger than your max post size. This is known to cause issues in some installations.');
    }

    // Check SSL
    if (!extension_loaded('openssl')) {
      $setup->errors[] =
        $this->h5pF->t('Your server does not have SSL enabled. SSL should be enabled to ensure a secure connection with the H5P hub.');
      $setup->disable_hub = TRUE;
    }

    return $setup;
  }

  /**
   * Check that all H5P requirements for the server setup is met.
   */
  public function checkSetupForRequirements() {
    $setup = $this->checkSetupErrorMessage();

    $this->h5pF->setOption('hub_is_enabled', !$setup->disable_hub);
    if (!empty($setup->errors)) {
      foreach ($setup->errors as $err) {
        $this->h5pF->setErrorMessage($err);
      }
    }

    if ($setup->disable_hub) {
      // Inform how to re-enable hub
      $this->h5pF->setErrorMessage(
        $this->h5pF->t('H5P hub communication has been disabled because one or more H5P requirements failed.')
      );
      $this->h5pF->setErrorMessage(
        $this->h5pF->t('When you have revised your server setup you may re-enable H5P hub communication in H5P Settings.')
      );
    }
  }

  /**
   * Return bytes from php_ini string value
   *
   * @param string $val
   *
   * @return int|string
   */
  public static function returnBytes($val) {
    $val  = trim($val);
    $last = strtolower($val[strlen($val) - 1]);
    switch ($last) {
      case 'g':
        $val *= 1024;
      case 'm':
        $val *= 1024;
      case 'k':
        $val *= 1024;
    }

    return $val;
  }

  /**
   * Check if the current user has permission to update and install new
   * libraries.
   *
   * @param bool [$set] Optional, sets the permission
   * @return bool
   */
  public function mayUpdateLibraries($set = null) {
    static $can;

    if ($set !== null) {
      // Use value set
      $can = $set;
    }

    if ($can === null) {
      // Ask our framework
      $can = $this->h5pF->mayUpdateLibraries();
    }

    return $can;
  }
}

/**
 * Functions for validating basic types from H5P library semantics.
 * @property bool allowedStyles
 */
class H5PContentValidator {
  public $h5pF;
  public $h5pC;
  private $typeMap, $libraries, $dependencies, $nextWeight;
  private static $allowed_styleable_tags = array('span', 'p', 'div');

  /**
   * Constructor for the H5PContentValidator
   *
   * @param object $H5PFramework
   *  The frameworks implementation of the H5PFrameworkInterface
   * @param object $H5PCore
   *  The main H5PCore instance
   */
  public function __construct($H5PFramework, $H5PCore) {
    $this->h5pF = $H5PFramework;
    $this->h5pC = $H5PCore;
    $this->typeMap = array(
      'text' => 'validateText',
      'number' => 'validateNumber',
      'boolean' => 'validateBoolean',
      'list' => 'validateList',
      'group' => 'validateGroup',
      'file' => 'validateFile',
      'image' => 'validateImage',
      'video' => 'validateVideo',
      'audio' => 'validateAudio',
      'select' => 'validateSelect',
      'library' => 'validateLibrary',
    );
    $this->nextWeight = 1;

    // Keep track of the libraries we load to avoid loading it multiple times.
    $this->libraries = array();

    // Keep track of all dependencies for the given content.
    $this->dependencies = array();
  }

  /**
   * Get the flat dependency tree.
   *
   * @return array
   */
  public function getDependencies() {
    return $this->dependencies;
  }

  /**
   * Validate given text value against text semantics.
   * @param $text
   * @param $semantics
   */
  public function validateText(&$text, $semantics) {
    if (!is_string($text)) {
      $text = '';
    }
    if (isset($semantics->tags)) {
      // Not testing for empty array allows us to use the 4 defaults without
      // specifying them in semantics.
      $tags = array_merge(array('div', 'span', 'p', 'br'), $semantics->tags);

      // Add related tags for table etc.
      if (in_array('table', $tags)) {
        $tags = array_merge($tags, array('tr', 'td', 'th', 'colgroup', 'thead', 'tbody', 'tfoot'));
      }
      if (in_array('b', $tags) && ! in_array('strong', $tags)) {
        $tags[] = 'strong';
      }
      if (in_array('i', $tags) && ! in_array('em', $tags)) {
        $tags[] = 'em';
      }
      if (in_array('ul', $tags) || in_array('ol', $tags) && ! in_array('li', $tags)) {
        $tags[] = 'li';
      }
      if (in_array('del', $tags) || in_array('strike', $tags) && ! in_array('s', $tags)) {
        $tags[] = 's';
      }

      // Determine allowed style tags
      $stylePatterns = array();
      // All styles must be start to end patterns (^...$)
      if (isset($semantics->font)) {
        if (isset($semantics->font->size) && $semantics->font->size) {
          $stylePatterns[] = '/^font-size: *[0-9.]+(em|px|%) *;?$/i';
        }
        if (isset($semantics->font->family) && $semantics->font->family) {
          $stylePatterns[] = '/^font-family: *[a-z0-9," ]+;?$/i';
        }
        if (isset($semantics->font->color) && $semantics->font->color) {
          $stylePatterns[] = '/^color: *(#[a-f0-9]{3}[a-f0-9]{3}?|rgba?\([0-9, ]+\)) *;?$/i';
        }
        if (isset($semantics->font->background) && $semantics->font->background) {
          $stylePatterns[] = '/^background-color: *(#[a-f0-9]{3}[a-f0-9]{3}?|rgba?\([0-9, ]+\)) *;?$/i';
        }
        if (isset($semantics->font->spacing) && $semantics->font->spacing) {
          $stylePatterns[] = '/^letter-spacing: *[0-9.]+(em|px|%) *;?$/i';
        }
        if (isset($semantics->font->height) && $semantics->font->height) {
          $stylePatterns[] = '/^line-height: *[0-9.]+(em|px|%|) *;?$/i';
        }
      }

      // Alignment is allowed for all wysiwyg texts
      $stylePatterns[] = '/^text-align: *(center|left|right);?$/i';

      // Strip invalid HTML tags.
      $text = $this->filter_xss($text, $tags, $stylePatterns);
    }
    else {
      // Filter text to plain text.
      $text = htmlspecialchars($text, ENT_QUOTES, 'UTF-8', FALSE);
    }

    // Check if string is within allowed length
    if (isset($semantics->maxLength)) {
      if (!extension_loaded('mbstring')) {
        $this->h5pF->setErrorMessage($this->h5pF->t('The mbstring PHP extension is not loaded. H5P need this to function properly'), 'error');
      }
      else {
        $text = mb_substr($text, 0, $semantics->maxLength);
      }
    }

    // Check if string is according to optional regexp in semantics
    if (!($text === '' && isset($semantics->optional) && $semantics->optional) && isset($semantics->regexp)) {
      // Escaping '/' found in patterns, so that it does not break regexp fencing.
      $pattern = '/' . str_replace('/', '\\/', $semantics->regexp->pattern) . '/';
      $pattern .= isset($semantics->regexp->modifiers) ? $semantics->regexp->modifiers : '';
      if (preg_match($pattern, $text) === 0) {
        // Note: explicitly ignore return value FALSE, to avoid removing text
        // if regexp is invalid...
        $this->h5pF->setErrorMessage($this->h5pF->t('Provided string is not valid according to regexp in semantics. (value: "%value", regexp: "%regexp")', array('%value' => $text, '%regexp' => $pattern)));
        $text = '';
      }
    }
  }

  /**
   * Validates content files
   *
   * @param string $contentPath
   *  The path containing content files to validate.
   * @param bool $isLibrary
   * @return bool TRUE if all files are valid
   * TRUE if all files are valid
   * FALSE if one or more files fail validation. Error message should be set accordingly by validator.
   */
  public function validateContentFiles($contentPath, $isLibrary = FALSE) {
    if ($this->h5pC->disableFileCheck === TRUE) {
      return TRUE;
    }

    // Scan content directory for files, recurse into sub directories.
    $files = array_diff(scandir($contentPath), array('.','..'));
    $valid = TRUE;
    $whitelist = $this->h5pF->getWhitelist($isLibrary, H5PCore::$defaultContentWhitelist, H5PCore::$defaultLibraryWhitelistExtras);

    $wl_regex = '/\.(' . preg_replace('/ +/i', '|', preg_quote($whitelist)) . ')$/i';

    foreach ($files as $file) {
      $filePath = $contentPath . DIRECTORY_SEPARATOR . $file;
      if (is_dir($filePath)) {
        $valid = $this->validateContentFiles($filePath, $isLibrary) && $valid;
      }
      else {
        // Snipped from drupal 6 "file_validate_extensions".  Using own code
        // to avoid 1. creating a file-like object just to test for the known
        // file name, 2. testing against a returned error array that could
        // never be more than 1 element long anyway, 3. recreating the regex
        // for every file.
        if (!extension_loaded('mbstring')) {
          $this->h5pF->setErrorMessage($this->h5pF->t('The mbstring PHP extension is not loaded. H5P need this to function properly'), 'error');
          $valid = FALSE;
        }
        else if (!preg_match($wl_regex, mb_strtolower($file))) {
          $this->h5pF->setErrorMessage($this->h5pF->t('File "%filename" not allowed. Only files with the following extensions are allowed: %files-allowed.', array('%filename' => $file, '%files-allowed' => $whitelist)), 'error');
          $valid = FALSE;
        }
      }
    }
    return $valid;
  }

  /**
   * Validate given value against number semantics
   * @param $number
   * @param $semantics
   */
  public function validateNumber(&$number, $semantics) {
    // Validate that $number is indeed a number
    if (!is_numeric($number)) {
      $number = 0;
    }
    // Check if number is within valid bounds. Move within bounds if not.
    if (isset($semantics->min) && $number < $semantics->min) {
      $number = $semantics->min;
    }
    if (isset($semantics->max) && $number > $semantics->max) {
      $number = $semantics->max;
    }
    // Check if number is within allowed bounds even if step value is set.
    if (isset($semantics->step)) {
      $testNumber = $number - (isset($semantics->min) ? $semantics->min : 0);
      $rest = $testNumber % $semantics->step;
      if ($rest !== 0) {
        $number -= $rest;
      }
    }
    // Check if number has proper number of decimals.
    if (isset($semantics->decimals)) {
      $number = round($number, $semantics->decimals);
    }
  }

  /**
   * Validate given value against boolean semantics
   * @param $bool
   * @return bool
   */
  public function validateBoolean(&$bool) {
    return is_bool($bool);
  }

  /**
   * Validate select values
   * @param $select
   * @param $semantics
   */
  public function validateSelect(&$select, $semantics) {
    $optional = isset($semantics->optional) && $semantics->optional;
    $strict = FALSE;
    if (isset($semantics->options) && !empty($semantics->options)) {
      // We have a strict set of options to choose from.
      $strict = TRUE;
      $options = array();
      foreach ($semantics->options as $option) {
        $options[$option->value] = TRUE;
      }
    }

    if (isset($semantics->multiple) && $semantics->multiple) {
      // Multi-choice generates array of values. Test each one against valid
      // options, if we are strict.  First make sure we are working on an
      // array.
      if (!is_array($select)) {
        $select = array($select);
      }

      foreach ($select as $key => &$value) {
        if ($strict && !$optional && !isset($options[$value])) {
          $this->h5pF->setErrorMessage($this->h5pF->t('Invalid selected option in multi-select.'));
          unset($select[$key]);
        }
        else {
          $select[$key] = htmlspecialchars($value, ENT_QUOTES, 'UTF-8', FALSE);
        }
      }
    }
    else {
      // Single mode.  If we get an array in here, we chop off the first
      // element and use that instead.
      if (is_array($select)) {
        $select = $select[0];
      }

      if ($strict && !$optional && !isset($options[$select])) {
        $this->h5pF->setErrorMessage($this->h5pF->t('Invalid selected option in select.'));
        $select = $semantics->options[0]->value;
      }
      $select = htmlspecialchars($select, ENT_QUOTES, 'UTF-8', FALSE);
    }
  }

  /**
   * Validate given list value against list semantics.
   * Will recurse into validating each item in the list according to the type.
   * @param $list
   * @param $semantics
   */
  public function validateList(&$list, $semantics) {
    $field = $semantics->field;
    $function = $this->typeMap[$field->type];

    // Check that list is not longer than allowed length. We do this before
    // iterating to avoid unnecessary work.
    if (isset($semantics->max)) {
      array_splice($list, $semantics->max);
    }

    if (!is_array($list)) {
      $list = array();
    }

    // Validate each element in list.
    foreach ($list as $key => &$value) {
      if (!is_int($key)) {
        array_splice($list, $key, 1);
        continue;
      }
      $this->$function($value, $field);
      if ($value === NULL) {
        array_splice($list, $key, 1);
      }
    }

    if (count($list) === 0) {
      $list = NULL;
    }
  }

  /**
   * Validate a file like object, such as video, image, audio and file.
   * @param $file
   * @param $semantics
   * @param array $typeValidKeys
   */
  private function _validateFilelike(&$file, $semantics, $typeValidKeys = array()) {
    // Do not allow to use files from other content folders.
    $matches = array();
    if (preg_match($this->h5pC->relativePathRegExp, $file->path, $matches)) {
      $file->path = $matches[5];
    }

    // Make sure path and mime does not have any special chars
    $file->path = htmlspecialchars($file->path, ENT_QUOTES, 'UTF-8', FALSE);
    if (isset($file->mime)) {
      $file->mime = htmlspecialchars($file->mime, ENT_QUOTES, 'UTF-8', FALSE);
    }

    // Remove attributes that should not exist, they may contain JSON escape
    // code.
    $validKeys = array_merge(array('path', 'mime', 'copyright'), $typeValidKeys);
    if (isset($semantics->extraAttributes)) {
      $validKeys = array_merge($validKeys, $semantics->extraAttributes); // TODO: Validate extraAttributes
    }
    $this->filterParams($file, $validKeys);

    if (isset($file->width)) {
      $file->width = intval($file->width);
    }

    if (isset($file->height)) {
      $file->height = intval($file->height);
    }

    if (isset($file->codecs)) {
      $file->codecs = htmlspecialchars($file->codecs, ENT_QUOTES, 'UTF-8', FALSE);
    }

    if (isset($file->quality)) {
      if (!is_object($file->quality) || !isset($file->quality->level) || !isset($file->quality->label)) {
        unset($file->quality);
      }
      else {
        $this->filterParams($file->quality, array('level', 'label'));
        $file->quality->level = intval($file->quality->level);
        $file->quality->label = htmlspecialchars($file->quality->label, ENT_QUOTES, 'UTF-8', FALSE);
      }
    }

    if (isset($file->copyright)) {
      $this->validateGroup($file->copyright, $this->getCopyrightSemantics());
    }
  }

  /**
   * Validate given file data
   * @param $file
   * @param $semantics
   */
  public function validateFile(&$file, $semantics) {
    $this->_validateFilelike($file, $semantics);
  }

  /**
   * Validate given image data
   * @param $image
   * @param $semantics
   */
  public function validateImage(&$image, $semantics) {
    $this->_validateFilelike($image, $semantics, array('width', 'height', 'originalImage'));
  }

  /**
   * Validate given video data
   * @param $video
   * @param $semantics
   */
  public function validateVideo(&$video, $semantics) {
    foreach ($video as &$variant) {
      $this->_validateFilelike($variant, $semantics, array('width', 'height', 'codecs', 'quality'));
    }
  }

  /**
   * Validate given audio data
   * @param $audio
   * @param $semantics
   */
  public function validateAudio(&$audio, $semantics) {
    foreach ($audio as &$variant) {
      $this->_validateFilelike($variant, $semantics);
    }
  }

  /**
   * Validate given group value against group semantics.
   * Will recurse into validating each group member.
   * @param $group
   * @param $semantics
   * @param bool $flatten
   */
  public function validateGroup(&$group, $semantics, $flatten = TRUE) {
    // Groups with just one field are compressed in the editor to only output
    // the child content. (Exemption for fake groups created by
    // "validateBySemantics" above)
    $function = null;
    $field = null;

    $isSubContent = isset($semantics->isSubContent) && $semantics->isSubContent === TRUE;

    if (count($semantics->fields) == 1 && $flatten && !$isSubContent) {
      $field = $semantics->fields[0];
      $function = $this->typeMap[$field->type];
      $this->$function($group, $field);
    }
    else {
      foreach ($group as $key => &$value) {
        // If subContentId is set, keep value
        if($isSubContent && ($key == 'subContentId')){
          continue;
        }

        // Find semantics for name=$key
        $found = FALSE;
        foreach ($semantics->fields as $field) {
          if ($field->name == $key) {
            if (isset($semantics->optional) && $semantics->optional) {
              $field->optional = TRUE;
            }
            $function = $this->typeMap[$field->type];
            $found = TRUE;
            break;
          }
        }
        if ($found) {
          if ($function) {
            $this->$function($value, $field);
            if ($value === NULL) {
              unset($group->$key);
            }
          }
          else {
            // We have a field type in semantics for which we don't have a
            // known validator.
            $this->h5pF->setErrorMessage($this->h5pF->t('H5P internal error: unknown content type "@type" in semantics. Removing content!', array('@type' => $field->type)));
            unset($group->$key);
          }
        }
        else {
          // If validator is not found, something exists in content that does
          // not have a corresponding semantics field. Remove it.
          // $this->h5pF->setErrorMessage($this->h5pF->t('H5P internal error: no validator exists for @key', array('@key' => $key)));
          unset($group->$key);
        }
      }
    }
    if (!(isset($semantics->optional) && $semantics->optional)) {
      if ($group === NULL) {
        // Error no value. Errors aren't printed...
        return;
      }
      foreach ($semantics->fields as $field) {
        if (!(isset($field->optional) && $field->optional)) {
          // Check if field is in group.
          if (! property_exists($group, $field->name)) {
            //$this->h5pF->setErrorMessage($this->h5pF->t('No value given for mandatory field ' . $field->name));
          }
        }
      }
    }
  }

  /**
   * Validate given library value against library semantics.
   * Check if provided library is within allowed options.
   *
   * Will recurse into validating the library's semantics too.
   * @param $value
   * @param $semantics
   */
  public function validateLibrary(&$value, $semantics) {
    if (!isset($value->library)) {
      $value = NULL;
      return;
    }
    if (!in_array($value->library, $semantics->options)) {
      $message = NULL;
      // Create an understandable error message:
      $machineNameArray = explode(' ', $value->library);
      $machineName = $machineNameArray[0];
      foreach ($semantics->options as $semanticsLibrary) {
        $semanticsMachineNameArray = explode(' ', $semanticsLibrary);
        $semanticsMachineName = $semanticsMachineNameArray[0];
        if ($machineName === $semanticsMachineName) {
          // Using the wrong version of the library in the content
          $message = $this->h5pF->t('The version of the H5P library %machineName used in this content is not valid. Content contains %contentLibrary, but it should be %semanticsLibrary.', array(
            '%machineName' => $machineName,
            '%contentLibrary' => $value->library,
            '%semanticsLibrary' => $semanticsLibrary
          ));
          break;
        }
      }
      // Using a library in content that is not present at all in semantics
      if ($message === NULL) {
        $message = $this->h5pF->t('The H5P library %library used in the content is not valid', array(
          '%library' => $value->library
        ));
      }

      $this->h5pF->setErrorMessage($message);
      $value = NULL;
      return;
    }

    if (!isset($this->libraries[$value->library])) {
      $libSpec = H5PCore::libraryFromString($value->library);
      $library = $this->h5pC->loadLibrary($libSpec['machineName'], $libSpec['majorVersion'], $libSpec['minorVersion']);
      $library['semantics'] = $this->h5pC->loadLibrarySemantics($libSpec['machineName'], $libSpec['majorVersion'], $libSpec['minorVersion']);
      $this->libraries[$value->library] = $library;
    }
    else {
      $library = $this->libraries[$value->library];
    }

    $this->validateGroup($value->params, (object) array(
      'type' => 'group',
      'fields' => $library['semantics'],
    ), FALSE);
    $validKeys = array('library', 'params', 'subContentId');
    if (isset($semantics->extraAttributes)) {
      $validKeys = array_merge($validKeys, $semantics->extraAttributes);
    }
    $this->filterParams($value, $validKeys);
    if (isset($value->subContentId) && ! preg_match('/^\{?[a-f0-9]{8}-[a-f0-9]{4}-[a-f0-9]{4}-[a-f0-9]{4}-[a-f0-9]{12}\}?$/', $value->subContentId)) {
      unset($value->subContentId);
    }

    // Find all dependencies for this library
    $depKey = 'preloaded-' . $library['machineName'];
    if (!isset($this->dependencies[$depKey])) {
      $this->dependencies[$depKey] = array(
        'library' => $library,
        'type' => 'preloaded'
      );

      $this->nextWeight = $this->h5pC->findLibraryDependencies($this->dependencies, $library, $this->nextWeight);
      $this->dependencies[$depKey]['weight'] = $this->nextWeight++;
    }
  }

  /**
   * Check params for a whitelist of allowed properties
   *
   * @param array/object $params
   * @param array $whitelist
   */
  public function filterParams(&$params, $whitelist) {
    foreach ($params as $key => $value) {
      if (!in_array($key, $whitelist)) {
        unset($params->{$key});
      }
    }
  }

  // XSS filters copied from drupal 7 common.inc. Some modifications done to
  // replace Drupal one-liner functions with corresponding flat PHP.

  /**
   * Filters HTML to prevent cross-site-scripting (XSS) vulnerabilities.
   *
   * Based on kses by Ulf Harnhammar, see http://sourceforge.net/projects/kses.
   * For examples of various XSS attacks, see: http://ha.ckers.org/xss.html.
   *
   * This code does four things:
   * - Removes characters and constructs that can trick browsers.
   * - Makes sure all HTML entities are well-formed.
   * - Makes sure all HTML tags and attributes are well-formed.
   * - Makes sure no HTML tags contain URLs with a disallowed protocol (e.g.
   *   javascript:).
   *
   * @param $string
   *   The string with raw HTML in it. It will be stripped of everything that can
   *   cause an XSS attack.
   * @param array $allowed_tags
   *   An array of allowed tags.
   *
   * @param bool $allowedStyles
   * @return mixed|string An XSS safe version of $string, or an empty string if $string is not
   * An XSS safe version of $string, or an empty string if $string is not
   * valid UTF-8.
   * @ingroup sanitation
   */
  private function filter_xss($string, $allowed_tags = array('a', 'em', 'strong', 'cite', 'blockquote', 'code', 'ul', 'ol', 'li', 'dl', 'dt', 'dd'), $allowedStyles = FALSE) {
    if (strlen($string) == 0) {
      return $string;
    }
    // Only operate on valid UTF-8 strings. This is necessary to prevent cross
    // site scripting issues on Internet Explorer 6. (Line copied from
    // drupal_validate_utf8)
    if (preg_match('/^./us', $string) != 1) {
      return '';
    }

    $this->allowedStyles = $allowedStyles;

    // Store the text format.
    $this->_filter_xss_split($allowed_tags, TRUE);
    // Remove NULL characters (ignored by some browsers).
    $string = str_replace(chr(0), '', $string);
    // Remove Netscape 4 JS entities.
    $string = preg_replace('%&\s*\{[^}]*(\}\s*;?|$)%', '', $string);

    // Defuse all HTML entities.
    $string = str_replace('&', '&amp;', $string);
    // Change back only well-formed entities in our whitelist:
    // Decimal numeric entities.
    $string = preg_replace('/&amp;#([0-9]+;)/', '&#\1', $string);
    // Hexadecimal numeric entities.
    $string = preg_replace('/&amp;#[Xx]0*((?:[0-9A-Fa-f]{2})+;)/', '&#x\1', $string);
    // Named entities.
    $string = preg_replace('/&amp;([A-Za-z][A-Za-z0-9]*;)/', '&\1', $string);
    return preg_replace_callback('%
      (
      <(?=[^a-zA-Z!/])  # a lone <
      |                 # or
      <!--.*?-->        # a comment
      |                 # or
      <[^>]*(>|$)       # a string that starts with a <, up until the > or the end of the string
      |                 # or
      >                 # just a >
      )%x', array($this, '_filter_xss_split'), $string);
  }

  /**
   * Processes an HTML tag.
   *
   * @param $m
   *   An array with various meaning depending on the value of $store.
   *   If $store is TRUE then the array contains the allowed tags.
   *   If $store is FALSE then the array has one element, the HTML tag to process.
   * @param bool $store
   *   Whether to store $m.
   * @return string If the element isn't allowed, an empty string. Otherwise, the cleaned up
   * If the element isn't allowed, an empty string. Otherwise, the cleaned up
   * version of the HTML element.
   */
  private function _filter_xss_split($m, $store = FALSE) {
    static $allowed_html;

    if ($store) {
      $allowed_html = array_flip($m);
      return $allowed_html;
    }

    $string = $m[1];

    if (substr($string, 0, 1) != '<') {
      // We matched a lone ">" character.
      return '&gt;';
    }
    elseif (strlen($string) == 1) {
      // We matched a lone "<" character.
      return '&lt;';
    }

    if (!preg_match('%^<\s*(/\s*)?([a-zA-Z0-9\-]+)([^>]*)>?|(<!--.*?-->)$%', $string, $matches)) {
      // Seriously malformed.
      return '';
    }

    $slash = trim($matches[1]);
    $elem = &$matches[2];
    $attrList = &$matches[3];
    $comment = &$matches[4];

    if ($comment) {
      $elem = '!--';
    }

    if (!isset($allowed_html[strtolower($elem)])) {
      // Disallowed HTML element.
      return '';
    }

    if ($comment) {
      return $comment;
    }

    if ($slash != '') {
      return "</$elem>";
    }

    // Is there a closing XHTML slash at the end of the attributes?
    $attrList = preg_replace('%(\s?)/\s*$%', '\1', $attrList, -1, $count);
    $xhtml_slash = $count ? ' /' : '';

    // Clean up attributes.

    $attr2 = implode(' ', $this->_filter_xss_attributes($attrList, (in_array($elem, self::$allowed_styleable_tags) ? $this->allowedStyles : FALSE)));
    $attr2 = preg_replace('/[<>]/', '', $attr2);
    $attr2 = strlen($attr2) ? ' ' . $attr2 : '';

    return "<$elem$attr2$xhtml_slash>";
  }

  /**
   * Processes a string of HTML attributes.
   *
   * @param $attr
   * @param array|bool|object $allowedStyles
   * @return array Cleaned up version of the HTML attributes.
   * Cleaned up version of the HTML attributes.
   */
  private function _filter_xss_attributes($attr, $allowedStyles = FALSE) {
    $attrArr = array();
    $mode = 0;
    $attrName = '';
    $skip = false;

    while (strlen($attr) != 0) {
      // Was the last operation successful?
      $working = 0;
      switch ($mode) {
        case 0:
          // Attribute name, href for instance.
          if (preg_match('/^([-a-zA-Z]+)/', $attr, $match)) {
            $attrName = strtolower($match[1]);
            $skip = ($attrName == 'style' || substr($attrName, 0, 2) == 'on');
            $working = $mode = 1;
            $attr = preg_replace('/^[-a-zA-Z]+/', '', $attr);
          }
          break;

        case 1:
          // Equals sign or valueless ("selected").
          if (preg_match('/^\s*=\s*/', $attr)) {
            $working = 1; $mode = 2;
            $attr = preg_replace('/^\s*=\s*/', '', $attr);
            break;
          }

          if (preg_match('/^\s+/', $attr)) {
            $working = 1; $mode = 0;
            if (!$skip) {
              $attrArr[] = $attrName;
            }
            $attr = preg_replace('/^\s+/', '', $attr);
          }
          break;

        case 2:
          // Attribute value, a URL after href= for instance.
          if (preg_match('/^"([^"]*)"(\s+|$)/', $attr, $match)) {
            if ($allowedStyles && $attrName === 'style') {
              // Allow certain styles
              foreach ($allowedStyles as $pattern) {
                if (preg_match($pattern, $match[1])) {
                  // All patterns are start to end patterns, and CKEditor adds one span per style
                  $attrArr[] = 'style="' . $match[1] . '"';
                  break;
                }
              }
              break;
            }

            $thisVal = $this->filter_xss_bad_protocol($match[1]);

            if (!$skip) {
              $attrArr[] = "$attrName=\"$thisVal\"";
            }
            $working = 1;
            $mode = 0;
            $attr = preg_replace('/^"[^"]*"(\s+|$)/', '', $attr);
            break;
          }

          if (preg_match("/^'([^']*)'(\s+|$)/", $attr, $match)) {
            $thisVal = $this->filter_xss_bad_protocol($match[1]);

            if (!$skip) {
              $attrArr[] = "$attrName='$thisVal'";
            }
            $working = 1; $mode = 0;
            $attr = preg_replace("/^'[^']*'(\s+|$)/", '', $attr);
            break;
          }

          if (preg_match("%^([^\s\"']+)(\s+|$)%", $attr, $match)) {
            $thisVal = $this->filter_xss_bad_protocol($match[1]);

            if (!$skip) {
              $attrArr[] = "$attrName=\"$thisVal\"";
            }
            $working = 1; $mode = 0;
            $attr = preg_replace("%^[^\s\"']+(\s+|$)%", '', $attr);
          }
          break;
      }

      if ($working == 0) {
        // Not well formed; remove and try again.
        $attr = preg_replace('/
          ^
          (
          "[^"]*("|$)     # - a string that starts with a double quote, up until the next double quote or the end of the string
          |               # or
          \'[^\']*(\'|$)| # - a string that starts with a quote, up until the next quote or the end of the string
          |               # or
          \S              # - a non-whitespace character
          )*              # any number of the above three
          \s*             # any number of whitespaces
          /x', '', $attr);
        $mode = 0;
      }
    }

    // The attribute list ends with a valueless attribute like "selected".
    if ($mode == 1 && !$skip) {
      $attrArr[] = $attrName;
    }
    return $attrArr;
  }

// TODO: Remove Drupal related stuff in docs.

  /**
   * Processes an HTML attribute value and strips dangerous protocols from URLs.
   *
   * @param $string
   *   The string with the attribute value.
   * @param bool $decode
   *   (deprecated) Whether to decode entities in the $string. Set to FALSE if the
   *   $string is in plain text, TRUE otherwise. Defaults to TRUE. This parameter
   *   is deprecated and will be removed in Drupal 8. To process a plain-text URI,
   *   call _strip_dangerous_protocols() or check_url() instead.
   * @return string Cleaned up and HTML-escaped version of $string.
   * Cleaned up and HTML-escaped version of $string.
   */
  private function filter_xss_bad_protocol($string, $decode = TRUE) {
    // Get the plain text representation of the attribute value (i.e. its meaning).
    // @todo Remove the $decode parameter in Drupal 8, and always assume an HTML
    //   string that needs decoding.
    if ($decode) {
      $string = html_entity_decode($string, ENT_QUOTES, 'UTF-8');
    }
    return htmlspecialchars($this->_strip_dangerous_protocols($string), ENT_QUOTES, 'UTF-8', FALSE);
  }

  /**
   * Strips dangerous protocols (e.g. 'javascript:') from a URI.
   *
   * This function must be called for all URIs within user-entered input prior
   * to being output to an HTML attribute value. It is often called as part of
   * check_url() or filter_xss(), but those functions return an HTML-encoded
   * string, so this function can be called independently when the output needs to
   * be a plain-text string for passing to t(), l(), drupal_attributes(), or
   * another function that will call check_plain() separately.
   *
   * @param $uri
   *   A plain-text URI that might contain dangerous protocols.
   * @return string A plain-text URI stripped of dangerous protocols. As with all plain-text
   * A plain-text URI stripped of dangerous protocols. As with all plain-text
   * strings, this return value must not be output to an HTML page without
   * check_plain() being called on it. However, it can be passed to functions
   * expecting plain-text strings.
   * @see check_url()
   */
  private function _strip_dangerous_protocols($uri) {
    static $allowed_protocols;

    if (!isset($allowed_protocols)) {
      $allowed_protocols = array_flip(array('ftp', 'http', 'https', 'mailto'));
    }

    // Iteratively remove any invalid protocol found.
    do {
      $before = $uri;
      $colonPos = strpos($uri, ':');
      if ($colonPos > 0) {
        // We found a colon, possibly a protocol. Verify.
        $protocol = substr($uri, 0, $colonPos);
        // If a colon is preceded by a slash, question mark or hash, it cannot
        // possibly be part of the URL scheme. This must be a relative URL, which
        // inherits the (safe) protocol of the base document.
        if (preg_match('![/?#]!', $protocol)) {
          break;
        }
        // Check if this is a disallowed protocol. Per RFC2616, section 3.2.3
        // (URI Comparison) scheme comparison must be case-insensitive.
        if (!isset($allowed_protocols[strtolower($protocol)])) {
          $uri = substr($uri, $colonPos + 1);
        }
      }
    } while ($before != $uri);

    return $uri;
  }

  public function getCopyrightSemantics() {
    static $semantics;

    if ($semantics === NULL) {
      $semantics = (object) array(
        'name' => 'copyright',
        'type' => 'group',
        'label' => $this->h5pF->t('Copyright information'),
        'fields' => array(
          (object) array(
            'name' => 'title',
            'type' => 'text',
            'label' => $this->h5pF->t('Title'),
            'placeholder' => 'La Gioconda',
            'optional' => TRUE
          ),
          (object) array(
            'name' => 'author',
            'type' => 'text',
            'label' => $this->h5pF->t('Author'),
            'placeholder' => 'Leonardo da Vinci',
            'optional' => TRUE
          ),
          (object) array(
            'name' => 'year',
            'type' => 'text',
            'label' => $this->h5pF->t('Year(s)'),
            'placeholder' => '1503 - 1517',
            'optional' => TRUE
          ),
          (object) array(
            'name' => 'source',
            'type' => 'text',
            'label' => $this->h5pF->t('Source'),
            'placeholder' => 'http://en.wikipedia.org/wiki/Mona_Lisa',
            'optional' => true,
            'regexp' => (object) array(
              'pattern' => '^http[s]?://.+',
              'modifiers' => 'i'
            )
          ),
          (object) array(
            'name' => 'license',
            'type' => 'select',
            'label' => $this->h5pF->t('License'),
            'default' => 'U',
            'options' => array(
              (object) array(
                'value' => 'U',
                'label' => $this->h5pF->t('Undisclosed')
              ),
              (object) array(
                'value' => 'CC BY',
                'label' => $this->h5pF->t('Attribution 4.0')
              ),
              (object) array(
                'value' => 'CC BY-SA',
                'label' => $this->h5pF->t('Attribution-ShareAlike 4.0')
              ),
              (object) array(
                'value' => 'CC BY-ND',
                'label' => $this->h5pF->t('Attribution-NoDerivs 4.0')
              ),
              (object) array(
                'value' => 'CC BY-NC',
                'label' => $this->h5pF->t('Attribution-NonCommercial 4.0')
              ),
              (object) array(
                'value' => 'CC BY-NC-SA',
                'label' => $this->h5pF->t('Attribution-NonCommercial-ShareAlike 4.0')
              ),
              (object) array(
                'value' => 'CC BY-NC-ND',
                'label' => $this->h5pF->t('Attribution-NonCommercial-NoDerivs 4.0')
              ),
              (object) array(
                'value' => 'GNU GPL',
                'label' => $this->h5pF->t('General Public License v3')
              ),
              (object) array(
                'value' => 'PD',
                'label' => $this->h5pF->t('Public Domain')
              ),
              (object) array(
                'value' => 'ODC PDDL',
                'label' => $this->h5pF->t('Public Domain Dedication and Licence')
              ),
              (object) array(
                'value' => 'CC PDM',
                'label' => $this->h5pF->t('Public Domain Mark')
              ),
              (object) array(
                'value' => 'C',
                'label' => $this->h5pF->t('Copyright')
              )
            )
          )
        )
      );
    }

    return $semantics;
  }
}<|MERGE_RESOLUTION|>--- conflicted
+++ resolved
@@ -2829,11 +2829,6 @@
 
     // Set uuid
     if (!$postData) {
-<<<<<<< HEAD
-      $siteKey = $this->h5pF->getOption('site_key', '');
-      $postData = array(
-        'uuid' => $siteKey ? $siteKey : $this->h5pF->getOption('site_uuid', '')
-=======
       $site_uuid = $this->h5pF->getOption('site_uuid', '');
 
       // Register site with site uuid if we don't already have it
@@ -2844,7 +2839,6 @@
 
       $postData = array(
         'uuid' => $site_uuid
->>>>>>> fd93b30a
       );
     }
 
