/* General CSS for H5P. Licensed under the MIT License.*/

/* Custom H5P font to use for icons. */
@font-face {
  font-family: 'H5P';
  src: url('../fonts/h5p.eot?ver=1.2.1');
  src: url('../fonts/h5p.eot?#iefix&ver=1.2.1') format('embedded-opentype'),
    url('data:application/font-woff;base64,d09GRk9UVE8AABCAAAoAAAAAEDgAAQAAAAAAAAAAAAAAAAAAAAAAAAAAAABDRkYgAAAA9AAAC5UAAAuVXPOdF09TLzIAAAyMAAAAYAAAAGAOkgW+Y21hcAAADOwAAABMAAAATBfN0XNnYXNwAAANOAAAAAgAAAAIAAAAEGhlYWQAAA1AAAAANgAAADYC8En+aGhlYQAADXgAAAAkAAAAJAgIBPtobXR4AAANnAAAAEQAAABERRUSm21heHAAAA3gAAAABgAAAAYAEVAAbmFtZQAADegAAAJ2AAACdoHSvKxwb3N0AAAQYAAAACAAAAAgAAMAAAEABAQAAQEBD2g1cC1jb3JlLWZvbnRzAAECAAEAO/gcAvgbA/gYBB4KAAl3/4uLHgoACXf/i4sMB4tLHAUp+lQFHQAAANQPHQAAANkRHQAAAAkdAAALjBIAEgEBDx0fISQpLjM4PUJHTFFWW2BlaDVwLWNvcmUtZm9udHNoNXAtY29yZS1mb250c3UwdTF1MjB1RTg4OHVFODg5dUU4OEF1RTg4QnVFODhDdUU4OER1RTg4RXVFODhGdUU4OTB1RTg5MXVFODkydUU4OTN1RTg5NAAAAgGJAA8AEQIAAQAEAAcACgANAGYAwQEmAkUDZQPyBNIHEQefCL4JYgoqCo3+lA7+lA7+lA78lA73vfko+VQV+yCL+wX7Bov7IIv7D+El9whzCIv3YjSLBYCLh5KSlAj3Gvc5BZKUlouTggj3Gfs5BZKDh4OAiwg0i4v7YgX3CKPi8Yv3D4r3IPsF9wb7IYsIDve9+Sr5UhX7IIv7BvsGi/sgi/sg9wb7Bvcgi/cgi/cG9waL9yCL9yD7BvcG+yCLCGNaFd+Li0k3i4vNBfcT/A8V+0KLi769i4v3M1mLi773GouL+2azi4tYBQ73vfox94EV+wb3BgWmsZu6i72L9xMj8/sTi/sUiyMji/sTi/sU8yP3FIu9i7mbsacI9wf7BwWQhpSLkJAIra0FkZGLk4WRCPvC3RUui0HVi+iL59XW6Ivni9ZAiy+LLkBBL4sIDve999j4yxWHho2HkYsI9wN/BZGKkJCKkQh/9wMFi5GHjYaHCCMjBdbOFUrMBYePhIuHhwh0dAWGh4uEkIYIzEoF+KvXFYePh4mLhQh/+wMFioWQhpGMCPcDlwWRi42PhpAII/MFz0AVzMwFj4+LkoePCHSiBYeQhIuGhghKSgXW+84VkJCJj4WLCPsDlwWFjIaGjIUIl/sDBYuFj4mPjwjz8wVBRxXLSwWQhpKLj5AIoqIFj4+LkoePCErMBfysQBWQh4+Ni5EIl/cDBYyRhpCFigj7A38FhYqJiI+GCPMjBUjWFUpKBYaHi4SQhwiidAWPhpKLj5AIzMsF2vfUFYv7jPgBi4v3jPwBiwX31PtfFfuni4v3Mveni4v7MgUO9734hPjvFY+Pio+FjAj7BJcFhYuHh4uFCJf7BAWMhY+Kj48I8/MFQEcVzEoFj4eSi5CPCKKiBY+Qi5KHjwhKzAX4bUAVj4ePjIyRCJb3BAWMkYePhYsI+wR/BYWKioePhwjzIwVH1hVKSgWHh4uEj4YIonQFj4eSi5CPCMzMBUD7jxWHh4yHkYoI9wR/BZGLj4+KkQiA9wQFipGHjIeHCCMjBdbPFUrMBYePhIuGhwh0cwWHh4uEj4cIzEoF/G3WFYePh4qKhQh/+wQFi4WPh5GLCPcElwWRjIyPh48II/MFz0AVzMwFj4+LkoeQCHOiBYePhIuHhwhKSgX7HPf3FYv8mvmDi4v4mv2DiwX5VvxtFf0pi4v4QPkpi4v8QAUO9735nPj8FZWLjZGFkgj7A/ceBYWSgouFhAj7A/seBYWEjoWUiwj3e4sF+zOTFYv7PAWLgpODlYsIvosFlYuSk4uUCIv3PAX7MvvsFYGLiYWRhAj3A/seBZGElIuRkgj3A/ceBZGSiJGCiwj7e4sF9zKDFYv3PAWLlISTgYsIWIsFgYuDg4uCCIv7PAUO9736u/j1FXWfa5Zhiwj7KYuLPvs9i31OBZeRnI+WjpeOlomWi7KLqn+jdKJ0l26LaItyhXN/dH90eXh1f4KHgo2CgQj3IouL9yTRiwW7i6+VoqGioZapi7GMsYCndqAIKvsNFYKDe4h0iwhoi4vhsosFoYubhpKDk4KPgYt/i36HgYKDCPu6YhV2i3l/gnkIJJq592Qni4v7N/sOi4v3N/sMi4v8FPcMi4v3JPcOi4v7JPcpiwV5lXyOf5V+lIGWg5eDl4WZhp0I8poFlHqdf6CLqIuio4uoi6h0o26LCA73vfqb+EEVjIiKi4mIdnVxfm2Efop/iX+Lf4uFi4KNiYuKjImNSMhGyEjIioyHi4qLc4VzhHGFCHKGcY5zmn6TgpaEmYeVkZiWjraYt5u0m5iQmY6aiY+LkIiQirV7tHy1e4yJjouPjQipk6uVqpOOjIyKjYkI/Iz7YxWelZ2ImXuYfot7gXafjpmFlXuWeYh7fHuQi5GLkIqah5aCj3yQfYh+goKGhISGh4UIhoWEhoeEfH1ziX2abKlyrXCseaJ7oHuhg5WGlIqYi5OMk5KRlJWTlJWVnZ2phpl2CI2KjIiNhwj3KvtoFaduBZx7qI6WoAiIjgV1oXKjdaKIjomQjZCMj4+Pj4yQjZCJjoeafJt7mX2afJt9mXuTgZaKloyaj5STkpkIjI6KjYmMYLZgtWG2iI6IkIySjZSWkJWFjImNi4uJtmC4XrZgjoiNi46LnYybmo6cCIuPi4yJjVq8Wb1avYeOio6LkIuPjpKQjJCNj4uQho6IkIaOiK9ormeuaJaAloGVgAiNio6JjI2jj5qlgaMIsooFi4qLi4uLjIOLgoqDhG16d26CiYuJiYuJgmxzdmmIiIuLiYqJeWpje2mXh42GjoaNCIWEg4WDiHB+bJF2oIKVgZSAlZOTkZOVlQiMigX7OvicFauBqYCrga2Aq4GsgI2Li4uNinmEe4Z7hYqLiYuJi1+ZXJpemYiNiomHigg7+04Fi4GQg5KDjoeOh42Kg4OEg4OBe55+n4qkCOT3aQWLi5iYmIgIDve9+Sj5UhX7IIv7BfsGi/sgi/sg9wX7Bvcgi/chi/cF9waL9yCL9yD7BfcG+yGLCPcc+98VkoSLgISECGlpBYSEgIuEkgg+2D8+BYSEgIuEkghprQWEkouWkpII19g/2AWEkouWkpIIra0FkpKWi5KECNc+2NgFkpKWi5KECK1pBZKEi4CEhAg+Ptg+BQ73vffY+MsVh4aNh5GLCPcDfwWRipCQipEIf/cDBYuRh42GhwgjIwXWzhVKzAWHj4SLh4cIdHQFhoeLhJCGCMxKBfir1xWHj4eJi4UIf/sDBYqFkIaRjAj3A5cFkYuNj4aQCCPzBc9AFczMBY+Pi5KHjwh0ogWHkISLhoYISkoF1vvOFZCQiY+Fiwj7A5cFhYyGhoyFCJf7AwWLhY+Jj48I8/MFQUcVy0sFkIaSi4+QCKKiBY+Pi5KHjwhKzAX8rEAVkIePjYuRCJf3AwWMkYaQhYoI+wN/BYWKiYiPhgjzIwVI1hVKSgWGh4uEkIcIonQFj4aSi4+QCMzLBdr31BWL+4z4AYuL94z8AYsF99T7XxX7p4uL9zL3p4uL+zIFDve9+Oz35RWPiI+Ei4YIi1AFi4aHiYeOCPtx9ygFho6IkouQCIu9BYuRjpKQjgj3cfcqBY+Oj4mLhQiLUAWLhoeEh4gI+y0gBYaIi4aQiAj3LSMF96bzFZCOi5CGjgj7LfUFh46Hk4uQCIvGBYuQj42PiAj3cfspBZCIjoSLhQiLWQWLhYiEhogI+3H7KAWHiIeNi5EIi8UFi5GPko+OCPct8wUO9734ivifFX6Lh4OTgQj3LftQBZOBmIuTlQj3LPdQBZSVh5N+iwj70YsF922BFYv3HwWLmIGWfosIRIsFfouBgIt+CIv7HwX3WPsdFYOLf4WGhQg/LgWGhIGBhIaLi4eHgIuBi4ePi4uEkIGVhpIIP+gFhpF/kYOLCPsWiwWCi4SEi4IIi/siBYuDkoSUiwj4rIsFk4uSkouTCIv3IgWLlISSg4sI+xeLBfvy+wcVfIt+mIuai5uYmJqLm4uXfot7i3x/fnuLCA73vfl7+FQV9vYFlJWLmoKVCFu6BYKVe4uCgQj7ACAg9gWClXuLgoEIW1wFgoGLfJSBCPYgICAFgoGLfJSBCLtcBZSBm4uUlQj29vcAIAWUgZuLlJUIu7oFlJWLmoKVCCD2BQ76lBT6lBWLDAoAAAAAAwQAAZAABQAAApkCzAAAAI8CmQLMAAAB6wAzAQkAAAAAAAAAAAAAAAAAAAABEAAAAAAAAAAAAAAAAAAAAABAAADolAPA/8D/wAPAAEAAAAABAAAAAAAAAAAAAAAgAAAAAAACAAAAAwAAABQAAwABAAAAFAAEADgAAAAKAAgAAgACAAEAIOiU//3//wAAAAAAIOiI//3//wAB/+MXfAADAAEAAAAAAAAAAAAAAAEAAf//AA8AAQAAAAEAANTpLhBfDzz1AAsEAAAAAADPxgMBAAAAAM/GAwEAAAAABEYC/wAAAAgAAgAAAAAAAAABAAADwP/AAAAFKQAAAAAERgABAAAAAAAAAAAAAAAAAAAAEQAAAAAAAAAAAAAAAAIAAAAFKQGXBSkBmAUpAYcFKQEoBSkBHQUpAhsFKQDhBSkBIgUpAZcFKQEoBSkBcwUpAXkFKQHXAABQAAARAAAAAAAWAQ4AAQAAAAAAAQAcAAAAAQAAAAAAAgAOARYAAQAAAAAAAwAcANAAAQAAAAAABAAcASQAAQAAAAAABQAWALoAAQAAAAAABgAOAOwAAQAAAAAACQAoAJIAAQAAAAAACgAoAUAAAQAAAAAACwAcABwAAQAAAAAADQAWADgAAQAAAAAADgBEAE4AAwABBAkAAQAcAAAAAwABBAkAAgAOARYAAwABBAkAAwAcANAAAwABBAkABAAcASQAAwABBAkABQAWALoAAwABBAkABgAcAPoAAwABBAkACQAoAJIAAwABBAkACgAoAUAAAwABBAkACwAcABwAAwABBAkADQAWADgAAwABBAkADgBEAE4AaAA1AHAALQBjAG8AcgBlAC0AZgBvAG4AdABzAGgAdAB0AHAAOgAvAC8AaAA1AHAALgBvAHIAZwBNAEkAVAAgAGwAaQBjAGUAbgBzAGUAaAB0AHQAcAA6AC8ALwBvAHAAZQBuAHMAbwB1AHIAYwBlAC4AbwByAGcALwBsAGkAYwBlAG4AcwBlAHMALwBNAEkAVABNAGEAZwBuAHUAcwAgAFYAaQBrACAATQBhAGcAbgB1AHMAcwBlAG4AVgBlAHIAcwBpAG8AbgAgADEALgAwAGgANQBwAC0AYwBvAHIAZQAtAGYAbwBuAHQAc2g1cC1jb3JlLWZvbnRzAGgANQBwAC0AYwBvAHIAZQAtAGYAbwBuAHQAcwBSAGUAZwB1AGwAYQByAGgANQBwAC0AYwBvAHIAZQAtAGYAbwBuAHQAcwBHAGUAbgBlAHIAYQB0AGUAZAAgAGIAeQAgAEkAYwBvAE0AbwBvAG4AAAADAAAAAAAAAAAAAAAAAAAAAAAAAAAAAAAAAAAAAAAA') format('woff'),
    url('../fonts/h5p.ttf?ver=1.2.1') format('truetype'),
    url('../fonts/h5p.svg?ver=1.2.1#h5pregular') format('svg');
  font-weight: normal;
  font-style: normal;
}

html.h5p-iframe, html.h5p-iframe > body {
  font-family: Sans-Serif; /* Use the browser's default sans-serif font. (Since Heletica doesn't look nice on Windows, and Arial on OS X.) */
  width: 100%;
  height: 100%;
  margin: 0;
  padding: 0;
}
.h5p-semi-fullscreen, .h5p-fullscreen, html.h5p-iframe .h5p-container {
  overflow: hidden;
}
.h5p-content {
  position: relative;
  background: #fefefe;
  border: 1px solid #EEE;
  border-bottom: none;
  box-sizing: border-box;
  -moz-box-sizing: border-box;
}
html.h5p-iframe .h5p-content {
  font-size: 16px;
  line-height: 1.5em;
  width: 100%;
  height: 100%;
}
<<<<<<< HEAD
.h5p-content.h5p-no-frame {
=======
.h5p-fullscreen .h5p-content, .h5p-semi-fullscreen .h5p-content {
>>>>>>> a0904686
  border: 0;
}
.h5p-container {
  position: relative;
  z-index: 1;
}
.h5p-container.h5p-semi-fullscreen {
  position: fixed;
  top: 0;
  left: 0;
  z-index: 101;
  width: 100%;
  height: 100%;
  background-color: #FFF;
}

.h5p-content-controls {
  margin: 0;
  position: absolute;
  right: 0;
  top: 0;
  z-index: 3;
}
.h5p-fullscreen .h5p-content-controls {
  display: none;
}

.h5p-content-controls > a:link, .h5p-content-controls > a:visited, a.h5p-disable-fullscreen:link, a.h5p-disable-fullscreen:visited {
  color: #e5eef6;
}

.h5p-enable-fullscreen:before {
  font-family: 'H5P';
  content: "\e88c";
}
.h5p-disable-fullscreen:before {
  font-family: 'H5P';
  content: "\e891";
}
.h5p-enable-fullscreen, .h5p-disable-fullscreen {
  cursor: pointer;
  color: #EEE;
  background: rgb(0,0,0);
  background: rgba(0,0,0,0.3);
  line-height: 0.975em;
  font-size: 2em;
  width: 1.125em;
  height: 0.925em;
  text-indent: -0.0875em;
  outline: none;
}
.h5p-disable-fullscreen {
  line-height: 0.925em;
  width: 1.1em;
  height: 0.9em;
}
.h5p-enable-fullscreen:hover, .h5p-disable-fullscreen:hover {
  background: rgba(0,0,0,0.5);
}
.h5p-semi-fullscreen .h5p-enable-fullscreen {
  display: none;
}

div.h5p-fullscreen {
  width: 100%;
  height: 100%;
}
.h5p-iframe-wrapper {
  width: auto;
  height: auto;
}

.h5p-fullscreen .h5p-iframe-wrapper,
.h5p-semi-fullscreen .h5p-iframe-wrapper {
  width: 100%;
  height: 100%;
}

.h5p-iframe-wrapper.h5p-semi-fullscreen {
  width: 100%;
  height: 100%;
  background: black;
  position: fixed;
  top: 0;
  left: 0;
  z-index: 100;
}
.h5p-iframe-wrapper.h5p-semi-fullscreen .buttons {
  position: absolute;
  top: 0;
  right: 0;
  z-index: 20;
}
.h5p-iframe-wrapper iframe.h5p-iframe {
  width: 100%;
  height: 100%;
  z-index: 10;
  overflow: hidden;
  border: 0;
  display: block;
}

.h5p-content ul.h5p-actions {
  box-sizing: border-box;
  -moz-box-sizing: border-box;
  overflow: hidden;
  list-style: none;
  padding: 0px 10px;
  margin: 0;
  height: 25px;
  font-size: 12px;
  background: #FAFAFA;
  border-top: 1px solid #EEE;
  border-bottom: 1px solid #EEE;
  clear: both;
  font-family: Sans-Serif;
}
.h5p-fullscreen .h5p-actions, .h5p-semi-fullscreen .h5p-actions {
  display: none;
}
.h5p-actions > .h5p-button {
  float: left;
  cursor: pointer;
  margin: 0 1.5em 0 0;
  background: none;
  padding: 0;
  vertical-align: top;
  color: #999;
  text-decoration: none;
  outline: none;
}
.h5p-actions > .h5p-button:hover {
  color: #666;
}
.h5p-actions > .h5p-button:before {
  font-family: 'H5P';
  font-size: 1em;
  padding-right: 0;
  font-size: 1.7em;
  line-height: 1.125em;
  vertical-align: middle;
}
.h5p-actions > .h5p-button.h5p-export:before {
  content: "\e893";
}
.h5p-actions > .h5p-button.h5p-copyrights:before {
  content: "\e88f";
}
.h5p-actions > .h5p-button.h5p-embed:before {
  content: "\e892";
}
.h5p-actions .h5p-link {
  float: right;
  margin-right: 0;
  font-size: 2.0em;
  line-height: 1;
  overflow: hidden;
  color: #999;
  text-decoration: none;
  outline: none;
}
.h5p-actions .h5p-link:before {
  font-family: 'H5P';
  content: "\e88e";
}
.h5p-actions > li {
  margin: 0;
}
.h5p-popup-dialog {
  position: absolute;
  top: 0;
  left: 0;
  width: 100%;
  height: 100%;
  z-index: 100;
  padding: 2em;
  box-sizing: border-box;
  -moz-box-sizing: border-box;
  opacity: 0;
  -webkit-transition: opacity 0.2s;
  -moz-transition: opacity 0.2s;
  -o-transition: opacity 0.2s;
  transition: opacity 0.2s;
}
.h5p-popup-dialog.h5p-open {
  opacity: 1;
}
.h5p-popup-dialog .h5p-inner {
  box-sizing: border-box;
  box-shadow: 0 0 2em #000;
  background: #fff;
  height: 90%;
  max-height: 100%;
  padding: 0.75em;
  position: relative;
}
.h5p-popup-dialog .h5p-inner > h2 {
  font-size: 1.5em;
  margin: 0.25em 0;
  position: absolute;
  line-height: 1.25em;
  padding: 0;
}
.h5p-embed-dialog .h5p-inner {
  width: 50%;
  left: 25%;
  top: 25%;
  height: auto;
}
.h5p-embed-dialog .h5p-embed-code-container {
  width: 90%;
  padding: .3em;
  min-height: 10em;
  resize: none;
  outline: none;
}
.h5p-popup-dialog .h5p-scroll-content {
  border-top: 2.75em solid transparent;
  box-sizing: border-box;
  -moz-box-sizing: border-box;
  height: 100%;
  overflow: auto;
  overflow-x: hidden;
  overflow-y: auto;
}
.h5p-popup-dialog .h5p-scroll-content::-webkit-scrollbar {
  width: 8px;
}
.h5p-popup-dialog .h5p-scroll-content::-webkit-scrollbar-track {
  background: #e0e0e0;
}
.h5p-popup-dialog .h5p-scroll-content::-webkit-scrollbar-thumb {
  box-shadow: 0 0 10px #000 inset;
  border-radius: 4px;
}
.h5p-popup-dialog .h5p-close {
  cursor: pointer;
  outline:none
}
.h5p-popup-dialog .h5p-close:after {
  font-family: 'H5P';
  content: "\e894";
  font-size: 2em;
  position: absolute;
  right: 0.5em;
  top: 0.5em;
  cursor: pointer;
  -webkit-transition: -webkit-transform 0.2s;
  -moz-transition: -moz-transform 0.2s;
  -o-transition: -o-transform 0.2s;
  transition: transform 0.2s;
  -webkit-backface-visibility: hidden;
  backface-visibility: hidden;
}
.h5p-popup-dialog .h5p-close:hover:after {
  -webkit-transform: scale(1.1, 1.1);
  -moz-transform: scale(1.1, 1.1);
  -ms-transform: scale(1.1, 1.1);
  -o-transform: scale(1.1, 1.1);
  transform: scale(1.1, 1.1);
}
.h5p-poopup-dialog h2 {
  margin: 0.25em 0 0.5em;
}
.h5p-popup-dialog h3 {
  margin: 0.75em 0 0.25em;
}
.h5p-popup-dialog dl {
  margin: 0.25em 0 0.75em;
}
.h5p-popup-dialog dt {
  float: left;
  margin: 0 0.75em 0 0;
}
.h5p-popup-dialog dt:after {
  content: ':';
}
.h5p-popup-dialog dd {
  margin: 0;
}
.h5p-content-copyrights {
  border-left: 0.25em solid #d0d0d0;
  margin-left: 0.25em;
  padding-left: 0.25em;
}
.h5p-throbber {
  background: url('../images/throbber.gif?ver=1.2.1') 10px center no-repeat;
  padding-left: 38px;
  min-height: 30px;
  line-height: 30px;
}<|MERGE_RESOLUTION|>--- conflicted
+++ resolved
@@ -36,11 +36,9 @@
   width: 100%;
   height: 100%;
 }
-<<<<<<< HEAD
-.h5p-content.h5p-no-frame {
-=======
-.h5p-fullscreen .h5p-content, .h5p-semi-fullscreen .h5p-content {
->>>>>>> a0904686
+.h5p-content.h5p-no-frame,
+.h5p-fullscreen .h5p-content,
+.h5p-semi-fullscreen .h5p-content {
   border: 0;
 }
 .h5p-container {
